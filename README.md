﻿# OpenMU Project / Proyecto OpenMU

[![License](https://img.shields.io/badge/license-MIT-blue.svg)](LICENSE)
[![Codacy Badge](https://app.codacy.com/project/badge/Grade/d0f57e29e7524dadb677561389256d8b)](https://www.codacy.com/gh/MUnique/OpenMU/dashboard?utm_source=github.com&utm_medium=referral&utm_content=MUnique/OpenMU&utm_campaign=Badge_Grade)
[![Gitter chat](https://badges.gitter.im/OpenMU-Project/gitter.svg)](https://gitter.im/OpenMU-Project/Lobby)
[![Discord chat](https://img.shields.io/discord/669595902750490698?logo=discord)](https://discord.gg/2u5Agkd)

*Read this README in [English](#english) or [Español](#espanol).*

<a id="english"></a>
## English

| Platform       |Build Status          |
|----------------|----------------------|
| Windows        | ![Windows Build Status](https://dev.azure.com/MUnique/OpenMU/_apis/build/status/MUnique.OpenMU?branchName=master) |
| Linux (Docker) | [![Docker Build Status](https://dev.azure.com/MUnique/OpenMU/_apis/build/status/MUnique.OpenMU%20Docker?branchName=master)](https://hub.docker.com/r/munique/openmu)  |

| NuGet Packages |   |
|----------------|---|
| MUnique.OpenMU.Network | [![NuGet Badge](https://img.shields.io/nuget/v/MUnique.OpenMU.Network)](https://www.nuget.org/packages/MUnique.OpenMU.Network/) |
| MUnique.OpenMU.Network.Packets | [![NuGet Badge](https://img.shields.io/nuget/v/MUnique.OpenMU.Network.Packets)](https://www.nuget.org/packages/MUnique.OpenMU.Network.Packets/) |

This project aims to create an easy to use, extendable and customizable server
for a MMORPG called "MU Online".
The server supports multiple versions of the game, but the main focus is
version of Season 6 Episode 3 using the ENG (english) protocol. Additionally,
the long-term focus is on the [open source client](https://github.com/sven-n/MuMain)
which supports a slightly extended network protocol.
However, parts of the software can also be suitable for the development of
other games, even for other kind of games.

The code is a complete rewrite from scratch - it's not based on pre-existing
projects, and it's also explicitly not based on decompiled server sources or
their countless derivates.

There also exists a [blog](https://munique.net) which may contain some valuable
information about this development.

## Fork changelog

This fork diverges from the original OpenMU project and introduces:

- Bilingual documentation in English and Spanish.
- LAN presets for Season 6 with deployment overlays for LAN, DNS and npm.
- proxynet integration replacing nginx and fixing port configuration.
- Additional Spanish translations and admin panel language fixes.
- New crafting recipes plus fixes for craftings, skills and grid issues.
- White Wizard monster + default invasion drop groups.
- Golden Archer essentials (Rena token, rewards, packed jewels) preconfigured.
- Rena global drop on Season 1 maps for 0.75 / 0.95d / Season 6.
<<<<<<< HEAD
=======

### Recent updates (2025‑09)

- Docker images hardened and easier to debug:
  - `src/Startup/Dockerfile` now accepts `ASPNET_IMAGE`/`SDK_IMAGE` build args, installs ICU (`icu-libs`, `icu-data-full`) and sets `DOTNET_SYSTEM_GLOBALIZATION_INVARIANT=false` to enable proper cultures on Alpine.
  - Uses `ARG APP_UID` (default `1000`) to avoid failures when no user id is provided.
  - Builds with `-v m` for detailed logs and copies `strings.*.json` to `/app/Localization` during publish.
- Localization refactor:
  - New robust `LocalizationService` (core) with safe culture fallback to Invariant when ICU is unavailable.
  - Single DI registration (singleton) shared by server and Admin Panel.
  - Admin components explicitly inject the core service to avoid type ambiguity.
  - Language selector changes the server language at runtime (affects in‑game messages which use localization APIs).
- Admin Panel reliability:
  - Fixed blank page caused by ambiguous DI type for `LocalizationService`.
  - Added simple log tail endpoint: `GET /api/logs/tail?take=200`.
- Build fixes:
  - Removed duplicate assembly attributes in `src/Localization` by setting `<GenerateAssemblyInfo>false</...>`.
  - Fixed Linux path casing and project reference for Admin Panel localization resources.
  - Minor C# fix in `LetterSendAction` to avoid variable shadowing under `-p:ci=true`.
>>>>>>> 26e90c93

### Elf Summon Plug-in

This fork includes a configurable plug-in to change Elf summons (skills 30..36) and scale their stats by Energy without restarting the server.

Code location: src/GameLogic/PlugIns/ElfSummonsAll.cs.

What it provides
- Replace the summoned monster per skill (30..36) or keep the default mapping.
- Dynamic scaling by Energy applied to the base stats of the chosen monster (HP, base damage Phys/Wiz/Curse, DefenseBase):
  scale = 1 + floor(TotalEnergy / EnergyPerStep) * PercentPerStep.
- Buff/regeneration skills also include your own summon (and party members' summons) when the target mode is self/party.
- Apply configuration changes at runtime; just unsummon and summon again.

How to enable
- In the Admin Panel: Plugins → filter by "Summon configuration".
- You will see 7 entries: "Elf Summon cfg ... (30..36)". Activate the ones you need.
- Edit the "Custom Configuration" of each. Available fields:
  - MonsterNumber (int): 0 = use the server default mapping; >0 = monster number to summon.
  - EnergyPerStep (int): 0 to disable; otherwise size of each Energy step (e.g. 1000).
  - PercentPerStep (float): added per step (e.g. 0.05 = +5%).

Important notes (for using this plug-in in another repo)
- Monster stat cache adjustment (required so scaling applies to summons):
  - In src/GameLogic/Attributes/MonsterAttributeHolder.cs, don't cache by MonsterDefinition (equals by Id). Summoned clones share Id; read attributes per-instance instead. Included in this fork.
- Prevent damage to your own summon with area skills (recommended):
  - In src/GameLogic/PlayerActions/Skills/AreaSkillAttackAction.cs and src/GameLogic/PlayerActions/Skills/AreaSkillHitAction.cs, exclude Monster { SummonedBy == player } from targets. Included in this fork.
- Configuration hot-reload: On each summon creation, the plug-in fetches the latest CustomConfiguration from the database (no cache). No restart required; just re-summon.
- Pet HUD (Fenrir/Raven bar): Elf summons don't use the item-pet system, so the stock client doesn't show that bar. Name/owner display is supported. Pet HUD would require client changes.

Examples
- +5% per 1000 Energy using default monster: {"MonsterNumber": 0, "EnergyPerStep": 1000, "PercentPerStep": 0.05}.

### Rena & Golden Archer

What’s included
- Rena token (group 14, number 21) added if missing.
- Drop groups: "Golden Archer Rewards" and "Golden Archer Packed Jewels" with common jewels.
- Golden Archer NPC plug-in preconfigured and enabled (uses Rena as token; Box of Luck/Heaven and reward groups).

Global Rena Drops on S1 maps
- Optional updates per version: "Add Rena Global Drop (0.75)", "(0.95d)", "(Season 6)".
- Adds drop group "Rena Global Drop (S1 maps)" to Lorencia, Noria, Devias, Dungeon, Lost Tower, Atlans, Arena, Exile.
- Default chance: 0.2% per kill (editable in Admin Panel by editing the drop group Chance).

How to apply/update
- Admin Panel → Updates: select
  - "Golden Archer: Rena + Reward Group"
  - "Add Rena Global Drop (…version…)"
  and click Apply. They are non-mandatory and safe to re-run.

Notes
- To use the Golden Archer, ensure the NPC exists in your game setup; the plug-in is already enabled and uses the configured drop groups.

### White Wizard & Invasions

What’s included
- Adds White Wizard monster (id 135) if missing, and default drop groups for support mobs and boss.
- Designed for Season 6 data; safe to apply over existing configs.

How to apply/update
- Admin Panel → Updates: select "White Wizard Monster and Invasion Drops" and Apply.

## Current project state

This project is currently under development without any release.
You can try the current state by using the available docker image, also
mentioned in the [quick start guide](QuickStart.md).

## Licensing

This project is released under the MIT license (see LICENSE file).

## Used technologies

The project is mainly written in C# and targets .NET 9.0.

The servers admin panel is hosted on an embedded ASP.NET Core webserver (Kestrel)
and implemented as Blazor Server App.

At the moment the persistence layer uses the [Entity Framework Core](https://github.com/aspnet/EntityFrameworkCore)
and [PostgreSQL](https://www.postgresql.org) as database. Additionally, it's
also possible to start it in a non-persistent in-memory mode.

The project supports distributed hosting based on Dapr. Alternatively, it can be
hosted in one process as well.

## Deployment

We provide Docker images and docker-compose files for easy deployment.
Please take a look at the deploy-folder of this project.

### Deploy from a remote fork (compose overlay)

- Overlays in `deploy/all-in-one` allow building the image directly from your fork using a remote git context.
- Required env var: `OPENMU_FORK_CONTEXT` in the form `https://github.com/<user>/OpenMU-<fork>.git#<branch>:src`.
- Example commands (server):
  - `export OPENMU_FORK_CONTEXT="https://github.com/EmanuelCatania/OpenMU-S2.git#master:src"`
  - `docker compose -f docker-compose.no-nginx.yml -f docker-compose.override.yml -f docker-compose.public-dns.yml -f docker-compose.npm-net.yml -f docker-compose.from-fork.yml build --no-cache --progress=plain --build-arg APP_UID=1000 openmu-startup`
  - `docker compose -f docker-compose.no-nginx.yml -f docker-compose.public-dns.yml -f docker-compose.npm-net.yml -f docker-compose.from-fork.yml up -d --no-deps --force-recreate openmu-startup`

Notes
- `src/Startup/Dockerfile` installs ICU (`icu-libs`, `icu-data-full`) and sets `DOTNET_SYSTEM_GLOBALIZATION_INVARIANT=false` to enable real cultures on Alpine.
- If you are behind a proxy (NPM/Cloudflare), enable WebSockets for `/_blazor` and avoid orange cloud (DNS only) for the host.

## Localization

- Core service: `src/Localization/LocalizationService.cs` reads `strings.*.json` from a configurable `ResourceDirectory` (defaults to `/app/Localization` in Docker).
- Admin Panel components inject the core service and react to language changes (`LanguageChanged` event).
- Changing the language from the UI updates the singleton service used by the server as well; server messages which call `GetLocalizedMessage(...)` reflect the new language immediately.
- On restart the language falls back to the configuration in `src/Startup/appsettings.json` (`Localization:DefaultLanguage`, `Localization:CurrentLanguage`).
- When ICU is not available, cultures gracefully fall back to `InvariantCulture` so the server keeps running.

## Troubleshooting

- Build: `base name (${SDK_IMAGE}) should not be blank`
  - Declare `ARG SDK_IMAGE=...` before the first `FROM`. Already fixed in `src/Startup/Dockerfile`.
- Build: duplicate assembly attributes (CS0579) in Localization
  - Set `<GenerateAssemblyInfo>false</GenerateAssemblyInfo>` in `src/Localization/MUnique.OpenMU.Localization.csproj`. Already applied.
- Runtime: crash with `CultureNotFoundException` in globalization‑invariant mode
  - The Dockerfile installs ICU and sets `DOTNET_SYSTEM_GLOBALIZATION_INVARIANT=false`. Alternatively, the service now falls back to `InvariantCulture`.
- Admin Panel: blank page and console error `Cannot provide a value for property 'Localization' ...`
  - Caused by ambiguous DI type; components explicitly inject the core service (`MUnique.OpenMU.Localization.LocalizationService`). Fixed in `src/Web/AdminPanel/Localization/LocalizedComponentBase.cs` and `src/Web/AdminPanel/Localization/LocalizedLayoutComponentBase.cs`.
- Admin Panel: 404 for `/_content/...` or SignalR disconnects
  - Ensure your proxy forwards static assets and enables WebSockets for `/_blazor`. Try direct access to the host/port to isolate proxy issues.
- Logs
  - Tail recent logs over HTTP: `GET /api/logs/tail?take=200`.
  - Or use `docker logs -n 200 openmu-startup`.

### Deploy from a remote fork (compose overlay)

- Overlays in `deploy/all-in-one` allow building the image directly from your fork using a remote git context.
- Required env var: `OPENMU_FORK_CONTEXT` in the form `https://github.com/<user>/OpenMU-<fork>.git#<branch>:src`.
- Example commands (server):
  - `export OPENMU_FORK_CONTEXT="https://github.com/EmanuelCatania/OpenMU-S2.git#master:src"`
  - `docker compose -f docker-compose.no-nginx.yml -f docker-compose.override.yml -f docker-compose.public-dns.yml -f docker-compose.npm-net.yml -f docker-compose.from-fork.yml build --no-cache --progress=plain --build-arg APP_UID=1000 openmu-startup`
  - `docker compose -f docker-compose.no-nginx.yml -f docker-compose.public-dns.yml -f docker-compose.npm-net.yml -f docker-compose.from-fork.yml up -d --no-deps --force-recreate openmu-startup`

Notes
- `src/Startup/Dockerfile` installs ICU (`icu-libs`, `icu-data-full`) and sets `DOTNET_SYSTEM_GLOBALIZATION_INVARIANT=false` to enable real cultures on Alpine.
- If you are behind a proxy (NPM/Cloudflare), enable WebSockets for `/_blazor` and avoid orange cloud (DNS only) for the host.

## Contributions

Contributions are welcome if they meet the following criteria:

* Language is english.
* Code should be StyleCop compliant - this project uses the [StyleCop.Analyzers](https://www.nuget.org/packages/StyleCop.Analyzers/)
  for VS2022 so you should see issues directly as warnings.
* Coding style (naming, etc.) and quality should fit to the current state.
* No code copied/converted from the well-known decompiled source of the
    original server.

If you want to contribute, please create a new issue for the feature or bug (if
the issue doesn't exist yet) so we can see who is working on something and can
discuss possible solutions. If it's a small thing, you can also just send a
pull request without adding an issue.

Apart of that, contributions from non-developers are welcome as well. You can
test the server, submit issues or suggestions, packet descriptions or
documentations about the concepts and mechanics of the game itself. Please use
markdown files/syntax for this purpose.

If you have questions about that, don't hesitate to ask in our [discord channel](https://discord.gg/2u5Agkd)
or by submitting an issue.

## How to contribute code

If you want to contribute code, please do the following steps:

1. fork this project from the original MUnique OpenMU Project.
2. create a feature branch from the master branch
3. commit your changes to your feature branch
4. submit a pull request to the original master branch
5. lean back, wait for the code review and merge :)

## How to use

Please have a look at the [quick start guide](QuickStart.md).

## Gameplay differences to the original server

This project doesn't have the goal to copy the original MU Online server
behavior to 100 %. This is not entirely possible, because the original server
is written in another programming language and has a completely different
architecture.
With some points we make our life easier in this project, with other points we
try to improve the gameplay.

### Calculations

The calculations of attribute values (like character damage decrement etc.) are
done with 32 bit float numbers and without rounding off, like the original
server does at some places.
E.g. distributed stat points always have effect, while in the original server
effects might get rounded down. For example, when 4 points of strength gives 1
base damage, the original server doesn't calculate a fraction of 1 damage for
3 points, while OpenMU calculates 0.75 damage. This damage
has then an effect in further calculations.

### Countdown when changing character or sub-server

The original server uses a five second countdown when a player wants to change
his character or the sub-server. Maybe this was done for some performance
reasons, as the original server would then save the character/account data.
We think that's really annoying and see no real value in that, so we don't use
a countdown.

<a id="espanol"></a>
## Español

| Plataforma       | Estado de compilación          |
|-----------------|-------------------------------|
| Windows        | ![Windows Build Status](https://dev.azure.com/MUnique/OpenMU/_apis/build/status/MUnique.OpenMU?branchName=master) |
| Linux (Docker) | [![Docker Build Status](https://dev.azure.com/MUnique/OpenMU/_apis/build/status/MUnique.OpenMU%20Docker?branchName=master)](https://hub.docker.com/r/munique/openmu)  |

| Paquetes NuGet |   |
|----------------|---|
| MUnique.OpenMU.Network | [![NuGet Badge](https://img.shields.io/nuget/v/MUnique.OpenMU.Network)](https://www.nuget.org/packages/MUnique.OpenMU.Network/) |
| MUnique.OpenMU.Network.Packets | [![NuGet Badge](https://img.shields.io/nuget/v/MUnique.OpenMU.Network.Packets)](https://www.nuget.org/packages/MUnique.OpenMU.Network.Packets/) |

Este proyecto tiene como objetivo crear un servidor fácil de usar, ampliable y personalizable para un MMORPG llamado "MU Online".
El servidor admite múltiples versiones del juego, pero el enfoque principal es la versión de la Season 6 Episode 3 utilizando el protocolo ENG (inglés). Además, el enfoque a largo plazo está en el [cliente de código abierto](https://github.com/sven-n/MuMain), que soporta un protocolo de red ligeramente ampliado.
Sin embargo, partes del software también pueden ser adecuadas para el desarrollo de otros juegos, incluso de otro tipo.

El código es una reescritura completa desde cero; no se basa en proyectos preexistentes ni en fuentes de servidor descompiladas ni en sus innumerables derivados.

También existe un [blog](https://munique.net) que puede contener información valiosa sobre este desarrollo.

## Cambios del fork

Este fork se desvía del proyecto original OpenMU e introduce:

- Documentación bilingüe en inglés y español.
- Presets LAN para Season 6 con overlays de despliegue para LAN, DNS y npm.
- Integración de proxynet reemplazando nginx y corrigiendo la configuración de puertos.
- Traducciones adicionales al español y correcciones de idioma del panel de administración.
- Nuevas recetas de crafteo y correcciones para crafteo, habilidades y problemas de cuadrícula.
- Mago Blanco (White Wizard) + grupos de drop por defecto para la invasión.
- Golden Archer listo (token Rena, recompensas y joyas empaquetadas) preconfigurado.
- Drop global de Rena en mapas de Season 1 para 0.75 / 0.95d / Season 6.

### Plugin de invocaciones de Elfa

Este fork incluye un plugin configurable para cambiar las invocaciones de la Elfa (skills 30..36) y escalar sus stats en base a la Energía, sin reiniciar el servidor.

Ubicación del código: src/GameLogic/PlugIns/ElfSummonsAll.cs.

Qué permite
- Reemplazar el monstruo invocado por cada skill (30..36) o mantener el mapeo por defecto.
- Escalado por Energía aplicado a los stats base del monstruo elegido (HP, daño base Fis/Wiz/Curse, DefenseBase):
  scale = 1 + floor(TotalEnergy / EnergyPerStep) * PercentPerStep.
- Los skills de Buff/Regeneración incluyen al summon propio (y los del party) cuando el target es self/party.
- Cambios de configuración en caliente; basta con desinvocar y volver a invocar.

Cómo habilitarlo
- En el Panel de Administración: Plugins → filtrar por "Summon configuration".
- Verás 7 entradas: "Elf Summon cfg ... (30..36)". Activa las que quieras usar.
- Edita la "Custom Configuration" de cada una. Campos disponibles:
  - MonsterNumber (int): 0 = usa el mapeo por defecto del servidor; >0 = número de monstruo a invocar.
  - EnergyPerStep (int): 0 para desactivar; si no, tamaño de cada paso de Energía (p.ej. 1000).
  - PercentPerStep (float): incremento por paso (p.ej. 0.05 = +5%).

Notas importantes (si quieres usar solo el plugin en otro repo)
- Ajuste de caché de stats de monstruos (requerido para que el escalado aplique):
  - En src/GameLogic/Attributes/MonsterAttributeHolder.cs, evita cachear por MonsterDefinition (igual por Id). Los clones del summon comparten Id; lee por instancia. Incluido en este fork.
- Evitar daño al propio summon con skills en área (recomendado):
  - En src/GameLogic/PlayerActions/Skills/AreaSkillAttackAction.cs y src/GameLogic/PlayerActions/Skills/AreaSkillHitAction.cs, excluir Monster { SummonedBy == player } de los targets. Incluido en este fork.
- Hot-reload: En cada creación del summon, el plugin lee la CustomConfiguration más reciente desde la base de datos (sin caché). No hace falta reiniciar; desinvoca y vuelve a invocar.
- HUD de "pet": Las invocaciones de elfa no usan el sistema de mascotas por ítem, por lo que el cliente no muestra esa barra.

Ejemplos de uso
- +5% por cada 1000 de Energía usando el mob por defecto: {"MonsterNumber": 0, "EnergyPerStep": 1000, "PercentPerStep": 0.05}.

### Rena y Golden Archer

Qué incluye
- Token Rena (grupo 14, número 21) si falta.
- Grupos de drop: "Golden Archer Rewards" y "Golden Archer Packed Jewels" con joyas comunes.
- Plug-in del NPC Golden Archer preconfigurado y habilitado (usa Rena como ficha; Box of Luck/Heaven y grupos de recompensa).

Drop global de Rena en mapas S1
- Updates opcionales por versión: "Add Rena Global Drop (0.75)", "(0.95d)", "(Season 6)".
- Agrega el grupo "Rena Global Drop (S1 maps)" a Lorencia, Noria, Devias, Dungeon, Lost Tower, Atlans, Arena, Exile.
- Chance por defecto: 0.2% por mob (editable en el Admin Panel editando el Chance del grupo).

Cómo aplicarlo/actualizar
- Admin Panel → Updates: seleccionar
  - "Golden Archer: Rena + Reward Group"
  - "Add Rena Global Drop (…versión…)"
  y aplicar. No son obligatorios y son seguros de re-ejecutar.

Notas
- Para usar el Golden Archer, asegurate de tener el NPC en el mapa/escenario; el plug-in ya está habilitado y usa los grupos configurados.

### White Wizard e Invasiones

Qué incluye
- Agrega el monstruo White Wizard (id 135) si falta y grupos de drops por defecto para mobs de soporte y el boss.
- Diseñado para datos de Season 6; es seguro aplicarlo sobre configuraciones existentes.

Cómo aplicarlo/actualizar
- Admin Panel → Updates: seleccionar "White Wizard Monster and Invasion Drops" y aplicar.

## Estado actual del proyecto

Este proyecto se encuentra actualmente en desarrollo sin ningún lanzamiento.
Puedes probar el estado actual utilizando la imagen de docker disponible, mencionada también en la [guía rápida](QuickStart.md).

## Licencia

Este proyecto se publica bajo la licencia MIT (ver archivo LICENSE).

## Tecnologías utilizadas

El proyecto está escrito principalmente en C# y apunta a .NET 9.0.

El panel de administración del servidor se aloja en un servidor web ASP.NET Core embebido (Kestrel) y se implementa como una aplicación Blazor Server.

En este momento la capa de persistencia utiliza [Entity Framework Core](https://github.com/aspnet/EntityFrameworkCore) y [PostgreSQL](https://www.postgresql.org) como base de datos. Además, es posible iniciarlo en un modo no persistente en memoria.

El proyecto soporta alojamiento distribuido basado en Dapr. Alternativamente, también puede alojarse en un solo proceso.

## Despliegue

Proporcionamos imágenes de Docker y archivos docker-compose para un despliegue sencillo.
Por favor, echa un vistazo a la carpeta deploy de este proyecto.

## Contribuciones

Las contribuciones son bienvenidas si cumplen los siguientes criterios:

* El idioma es inglés.
* El código debe cumplir con StyleCop; este proyecto usa [StyleCop.Analyzers](https://www.nuget.org/packages/StyleCop.Analyzers/) para VS2022, por lo que deberías ver los problemas directamente como advertencias.
* El estilo de codificación (nombres, etc.) y la calidad deben ajustarse al estado actual.
* No debe incluir código copiado/convertido de la conocida fuente descompilada del servidor original.

Si deseas contribuir, crea un nuevo issue para la característica o el error (si el issue aún no existe) para que podamos ver quién está trabajando en algo y discutir posibles soluciones.
Si es algo pequeño, también puedes enviar un pull request sin añadir un issue.

Además, las contribuciones de personas que no son desarrolladoras también son bienvenidas.
Puedes probar el servidor, enviar issues o sugerencias, descripciones de paquetes o documentaciones sobre los conceptos y mecánicas del juego.
Por favor, utiliza archivos/sintaxis markdown para este propósito.

Si tienes preguntas al respecto, no dudes en preguntar en nuestro [canal de Discord](https://discord.gg/2u5Agkd) o creando un issue.

## Cómo contribuir con código

Si deseas contribuir con código, sigue los siguientes pasos:

1. Haz un fork de este proyecto desde el proyecto original MUnique OpenMU.
2. Crea una rama de características a partir de la rama master.
3. Haz commit de tus cambios en tu rama.
4. Envía un pull request a la rama master original.
5. Relájate, espera la revisión de código y la fusión :)

## Cómo usarlo

Por favor, echa un vistazo a la [guía rápida](QuickStart.md).

## Diferencias de jugabilidad con el servidor original

Este proyecto no tiene como objetivo copiar al 100 % el comportamiento del servidor original de MU Online.
Esto no es completamente posible, porque el servidor original está escrito en otro lenguaje de programación y tiene una arquitectura completamente diferente.
En algunos aspectos nos facilitamos la vida en este proyecto y en otros tratamos de mejorar la jugabilidad.

### Cálculos

Los cálculos de los valores de atributos (como decremento del daño del personaje, etc.) se realizan con números de coma flotante de 32 bits y sin redondeo, a diferencia del servidor original en algunos lugares.
Por ejemplo, los puntos de estadísticas distribuidos siempre tienen efecto, mientras que en el servidor original los efectos pueden redondearse hacia abajo.
Si 4 puntos de fuerza otorgan 1 de daño base, el servidor original no calcula una fracción de daño para 3 puntos, mientras que OpenMU calcula 0.75 de daño.
Este daño tiene efecto en cálculos posteriores.

### Cuenta regresiva al cambiar de personaje o sub-servidor

El servidor original utiliza una cuenta regresiva de cinco segundos cuando un jugador quiere cambiar de personaje o de sub-servidor.
Quizás esto se hizo por razones de rendimiento, ya que el servidor original guardaba los datos del personaje/cuenta.
Creemos que eso es muy molesto y no vemos un valor real en ello, así que no usamos cuenta regresiva.<|MERGE_RESOLUTION|>--- conflicted
+++ resolved
@@ -48,8 +48,6 @@
 - White Wizard monster + default invasion drop groups.
 - Golden Archer essentials (Rena token, rewards, packed jewels) preconfigured.
 - Rena global drop on Season 1 maps for 0.75 / 0.95d / Season 6.
-<<<<<<< HEAD
-=======
 
 ### Recent updates (2025‑09)
 
@@ -69,7 +67,6 @@
   - Removed duplicate assembly attributes in `src/Localization` by setting `<GenerateAssemblyInfo>false</...>`.
   - Fixed Linux path casing and project reference for Admin Panel localization resources.
   - Minor C# fix in `LetterSendAction` to avoid variable shadowing under `-p:ci=true`.
->>>>>>> 26e90c93
 
 ### Elf Summon Plug-in
 
