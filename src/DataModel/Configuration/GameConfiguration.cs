--- conflicted
+++ resolved
@@ -34,19 +34,18 @@
     public float ExperienceRate { get; set; }
 
     /// <summary>
-<<<<<<< HEAD
-    /// Gets or sets the money drop rate of the game.
-    /// This multiplier is applied to all money drops, allowing independent control from the experience rate.
-    /// </summary>
-    public float MoneyDropRate { get; set; }
-=======
     /// Gets or sets a value indicating whether experience overflow should be prevented.
     /// When <c>true</c>, if gaining experience would exceed the amount needed for the next level,
     /// only the necessary experience for the next level is gained, and the overflow is discarded.
     /// When <c>false</c>, excess experience is applied to subsequent levels (default behavior).
     /// </summary>
     public bool PreventExperienceOverflow { get; set; }
->>>>>>> ea699ae9
+
+    /// <summary>
+    /// Gets or sets the money drop rate of the game.
+    /// This multiplier is applied to all money drops, allowing independent control from the experience rate.
+    /// </summary>
+    public float MoneyDropRate { get; set; }
 
     /// <summary>
     /// Gets or sets the minimum monster level which are required to be killed
