--- conflicted
+++ resolved
@@ -81,199 +81,7 @@
         new Quests(this.Context, this.GameConfiguration).Initialize();
         new DevilSquareInitializer(this.Context, this.GameConfiguration).Initialize();
         new BloodCastleInitializer(this.Context, this.GameConfiguration).Initialize();
-<<<<<<< HEAD
         new ChaosCastleInitializer(this.Context, this.GameConfiguration).Initialize();
-        //// TODO: ItemSetGroups
-    }
-
-    /// <summary>
-    /// Calculates the needed experience for the specified character level.
-    /// </summary>
-    /// <param name="level">The character level.</param>
-    /// <returns>The calculated needed experience.</returns>
-    internal static long CalculateNeededExperience(long level)
-    {
-        if (level == 0)
-        {
-            return 0;
-        }
-
-        if (level < 256)
-        {
-            return 10 * (level + 8) * (level - 1) * (level - 1);
-        }
-
-        return (10 * (level + 8) * (level - 1) * (level - 1)) +
-               (1000 * (level - 247) * (level - 256) * (level - 256));
-    }
-
-    private ItemOptionDefinition CreateLuckOptionDefinition()
-    {
-        var definition = this.Context.CreateNew<ItemOptionDefinition>();
-
-        definition.Name = "Luck";
-        definition.AddChance = 0.25f;
-        definition.AddsRandomly = true;
-        definition.MaximumOptionsPerItem = 1;
-
-        var itemOption = this.Context.CreateNew<IncreasableItemOption>();
-        itemOption.OptionType =
-            this.GameConfiguration.ItemOptionTypes.FirstOrDefault(o => o == ItemOptionTypes.Luck);
-        itemOption.PowerUpDefinition = this.Context.CreateNew<PowerUpDefinition>();
-        itemOption.PowerUpDefinition.TargetAttribute =
-            this.GameConfiguration.Attributes.FirstOrDefault(a => a == Stats.CriticalDamageChance);
-        itemOption.PowerUpDefinition.Boost = this.Context.CreateNew<PowerUpDefinitionValue>();
-        itemOption.PowerUpDefinition.Boost.ConstantValue!.Value = 0.05f;
-        definition.PossibleOptions.Add(itemOption);
-
-        return definition;
-    }
-
-    private ItemOptionDefinition CreateOptionDefinition(AttributeDefinition attributeDefinition)
-    {
-        var definition = this.Context.CreateNew<ItemOptionDefinition>();
-
-        definition.Name = attributeDefinition.Designation + " Option";
-        definition.AddChance = 0.25f;
-        definition.AddsRandomly = true;
-        definition.MaximumOptionsPerItem = 1;
-
-        var itemOption = this.Context.CreateNew<IncreasableItemOption>();
-        itemOption.OptionType =
-            this.GameConfiguration.ItemOptionTypes.FirstOrDefault(o => o == ItemOptionTypes.Option);
-        itemOption.PowerUpDefinition = this.Context.CreateNew<PowerUpDefinition>();
-        itemOption.PowerUpDefinition.TargetAttribute =
-            this.GameConfiguration.Attributes.First(a => a == attributeDefinition);
-        itemOption.PowerUpDefinition.Boost = this.Context.CreateNew<PowerUpDefinitionValue>();
-        itemOption.PowerUpDefinition.Boost.ConstantValue!.Value = 4;
-        for (int level = 2; level <= 4; level++)
-        {
-            var levelDependentOption = this.Context.CreateNew<ItemOptionOfLevel>();
-            levelDependentOption.Level = level;
-            var powerUpDefinition = this.Context.CreateNew<PowerUpDefinition>();
-            powerUpDefinition.TargetAttribute = itemOption.PowerUpDefinition.TargetAttribute;
-            powerUpDefinition.Boost = this.Context.CreateNew<PowerUpDefinitionValue>();
-            powerUpDefinition.Boost.ConstantValue!.Value = level * 4;
-            levelDependentOption.PowerUpDefinition = powerUpDefinition;
-            itemOption.LevelDependentOptions.Add(levelDependentOption);
-        }
-
-        definition.PossibleOptions.Add(itemOption);
-
-        return definition;
-    }
-
-    private void CreateItemOptionTypes()
-    {
-        var optionTypes = typeof(ItemOptionTypes)
-            .GetProperties(BindingFlags.Public | BindingFlags.Static | BindingFlags.DeclaredOnly)
-            .Where(p => p.PropertyType == typeof(ItemOptionType))
-            .Select(p => p.GetValue(typeof(ItemOptionType)))
-            .OfType<ItemOptionType>()
-            .ToList();
-
-        foreach (var optionType in optionTypes)
-        {
-            var persistentOptionType = this.Context.CreateNew<ItemOptionType>();
-            persistentOptionType.Description = optionType.Description;
-            persistentOptionType.Id = optionType.Id;
-            persistentOptionType.Name = optionType.Name;
-            persistentOptionType.IsVisible = optionType.IsVisible;
-            this.GameConfiguration.ItemOptionTypes.Add(persistentOptionType);
-        }
-    }
-
-    /// <summary>
-    /// Creates the stat attributes.
-    /// </summary>
-    private void CreateStatAttributes()
-    {
-        var attributes = typeof(Stats)
-            .GetProperties(BindingFlags.Public | BindingFlags.Static | BindingFlags.DeclaredOnly)
-            .Where(p => p.PropertyType == typeof(AttributeDefinition))
-            .Select(p => p.GetValue(typeof(Stats)))
-            .OfType<AttributeDefinition>()
-            .ToList();
-
-        foreach (var attribute in attributes)
-        {
-            var persistentAttribute = this.Context.CreateNew<AttributeDefinition>(attribute.Id, attribute.Designation, attribute.Description);
-            this.GameConfiguration.Attributes.Add(persistentAttribute);
-        }
-    }
-
-    private void CreateItemSlotTypes()
-    {
-        var leftHand = this.Context.CreateNew<ItemSlotType>();
-        leftHand.Description = "Left Hand";
-        leftHand.ItemSlots.Add(0);
-        this.GameConfiguration.ItemSlotTypes.Add(leftHand);
-
-        var rightHand = this.Context.CreateNew<ItemSlotType>();
-        rightHand.Description = "Right Hand";
-        rightHand.ItemSlots.Add(1);
-        this.GameConfiguration.ItemSlotTypes.Add(rightHand);
-
-        var leftOrRightHand = this.Context.CreateNew<ItemSlotType>();
-        leftOrRightHand.Description = "Left or Right Hand";
-        leftOrRightHand.ItemSlots.Add(0);
-        leftOrRightHand.ItemSlots.Add(1);
-        this.GameConfiguration.ItemSlotTypes.Add(leftOrRightHand);
-
-        var helm = this.Context.CreateNew<ItemSlotType>();
-        helm.Description = "Helm";
-        helm.ItemSlots.Add(2);
-        this.GameConfiguration.ItemSlotTypes.Add(helm);
-
-        var armor = this.Context.CreateNew<ItemSlotType>();
-        armor.Description = "Armor";
-        armor.ItemSlots.Add(3);
-        this.GameConfiguration.ItemSlotTypes.Add(armor);
-
-        var pants = this.Context.CreateNew<ItemSlotType>();
-        pants.Description = "Pants";
-        pants.ItemSlots.Add(4);
-        this.GameConfiguration.ItemSlotTypes.Add(pants);
-
-        var gloves = this.Context.CreateNew<ItemSlotType>();
-        gloves.Description = "Gloves";
-        gloves.ItemSlots.Add(5);
-        this.GameConfiguration.ItemSlotTypes.Add(gloves);
-
-        var boots = this.Context.CreateNew<ItemSlotType>();
-        boots.Description = "Boots";
-        boots.ItemSlots.Add(6);
-        this.GameConfiguration.ItemSlotTypes.Add(boots);
-
-        var wings = this.Context.CreateNew<ItemSlotType>();
-        wings.Description = "Wings";
-        wings.ItemSlots.Add(7);
-        this.GameConfiguration.ItemSlotTypes.Add(wings);
-
-        var pet = this.Context.CreateNew<ItemSlotType>();
-        pet.Description = "Pet";
-        pet.ItemSlots.Add(8);
-        this.GameConfiguration.ItemSlotTypes.Add(pet);
-
-        var pendant = this.Context.CreateNew<ItemSlotType>();
-        pendant.Description = "Pendant";
-        pendant.ItemSlots.Add(9);
-        this.GameConfiguration.ItemSlotTypes.Add(pendant);
-
-        var ring = this.Context.CreateNew<ItemSlotType>();
-        ring.Description = "Ring";
-        ring.ItemSlots.Add(10);
-        ring.ItemSlots.Add(11);
-        this.GameConfiguration.ItemSlotTypes.Add(ring);
-    }
-
-    private long CalcNeededMasterExp(long lvl)
-    {
-        // f(x) = 505 * x^3 + 35278500 * x + 228045 * x^2
-        return (505 * lvl * lvl * lvl) + (35278500 * lvl) + (228045 * lvl * lvl);
-=======
-        
->>>>>>> 01572855
     }
 
     private void CreateJewelMixes()
