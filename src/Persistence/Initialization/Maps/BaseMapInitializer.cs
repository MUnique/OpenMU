﻿// <copyright file="BaseMapInitializer.cs" company="MUnique">
// Licensed under the MIT License. See LICENSE file in the project root for full license information.
// </copyright>

namespace MUnique.OpenMU.Persistence.Initialization.Maps
{
    using System.Collections.Generic;
    using MUnique.OpenMU.AttributeSystem;
    using MUnique.OpenMU.DataModel.Configuration;
    using MUnique.OpenMU.DataModel.Configuration.Items;

    /// <summary>
    /// Base class for a map initializer which provides some common basic functionality.
    /// </summary>
    internal abstract class BaseMapInitializer : IInitializer
    {
        private GameMapDefinition mapDefinition;

        /// <summary>
        /// Initializes a new instance of the <see cref="BaseMapInitializer"/> class.
        /// </summary>
        /// <param name="context">The context.</param>
        /// <param name="gameConfiguration">The game configuration.</param>
        protected BaseMapInitializer(IContext context, GameConfiguration gameConfiguration)
        {
            this.Context = context;
            this.GameConfiguration = gameConfiguration;
        }

        /// <summary>
        /// Gets the context.
        /// </summary>
        /// <value>
        /// The context.
        /// </value>
        protected IContext Context { get; }

        /// <summary>
        /// Gets the game configuration.
        /// </summary>
        /// <value>
        /// The game configuration.
        /// </value>
        protected GameConfiguration GameConfiguration { get; }

        /// <summary>
        /// Gets the map number which will be set as <see cref="GameMapDefinition.Number"/>.
        /// </summary>
        protected abstract byte MapNumber { get; }

        /// <summary>
        /// Gets the name of the map which will be set as <see cref="GameMapDefinition.Name"/>.
        /// </summary>
        protected abstract string MapName { get; }

        /// <inheritdoc />
        public void Initialize()
        {
            this.CreateMonsters();
            this.mapDefinition = this.Context.CreateNew<GameMapDefinition>();
            this.mapDefinition.Number = this.MapNumber;
            this.mapDefinition.Name = this.MapName;
            this.mapDefinition.TerrainData = Terrains.ResourceManager.GetObject("Terrain" + (this.MapNumber + 1)) as byte[];
            this.mapDefinition.ExpMultiplier = 1;
            foreach (var spawn in this.CreateSpawns())
            {
                this.mapDefinition.MonsterSpawns.Add(spawn);
            }

<<<<<<< HEAD
            this.CreateMapAttributeRequirements();
=======
            foreach (var drop in this.CreateDropItemGroups())
            {
                this.mapDefinition.DropItemGroups.Add(drop);
            }

>>>>>>> f70cfe52
            this.GameConfiguration.Maps.Add(this.mapDefinition);
        }

        /// <summary>
        /// Creates the drop item groups for this map.
        /// Contains the default drop groups in this base class. Can be overwritten to change it in certain maps.
        /// </summary>
        /// <returns>The drop item groups.</returns>
        protected virtual IEnumerable<DropItemGroup> CreateDropItemGroups()
        {
            var money = this.Context.CreateNew<DropItemGroup>();
            money.Chance = 0.5f;
            money.ItemType = SpecialItemType.Money;
            yield return money;

            var item = this.Context.CreateNew<DropItemGroup>();
            item.Chance = 0.1f;
            item.ItemType = SpecialItemType.RandomItem;
            yield return item;

            var excellent = this.Context.CreateNew<DropItemGroup>();
            excellent.Chance = 0.001f;
            excellent.ItemType = SpecialItemType.Excellent;
            yield return excellent;
        }

        /// <summary>
        /// Creates all monster spawn areas.
        /// </summary>
        /// <returns>
        /// The spawn areas of the game map.
        /// </returns>
        /// <remarks>
        /// Can be extracted from MonsterSetBase.txt by Regex:
        /// Search (single): (?m)^(\d+)[ \t]+(\d+)[ \t]+(\d+)[ \t]+(\d+)[ \t]+(\d+)[ \t]+((-|)\d+).*?$
        /// Replace by (single): <![CDATA[yield return this.CreateMonsterSpawn(npcDictionary[$1], $4, $5, (Direction)$6, SpawnTrigger.Automatic);]]>
        /// Search (multiple): (?m)^(\d+)\t*?(\d+)\t+?(\d+)\t+?(\d+)\t+?(\d+)\t+?(\d+)\t+?(\d+)\t+?(-*\d+)\t+?(\d+).*?$
        /// Replace by (multiple): <![CDATA[yield return this.CreateMonsterSpawn(npcDictionary[$1], $4, $6, $5, $7, $9, Direction.Undefined, SpawnTrigger.Automatic);]]>
        /// </remarks>
        protected abstract IEnumerable<MonsterSpawnArea> CreateSpawns();

        /// <summary>
        /// Creates all map specific <see cref="MonsterDefinition"/>s and adds them to the gameConfiguration.
        /// </summary>
        /// <remarks>
        /// Can be extracted from Monsters.txt by Regex: (?m)^(\d+)\t1\t"(.*?)"\t*?(\d+)\t?(\d+)\t?(\d+)\t?(\d+)\t?(\d+)\t?(\d+)\t?(\d+)\t?(\d+)\t?(\d+)\t?(\d+)\t?(\d+)\t?(\d+)\t?(\d+)\t?(\d+)\t?(\d+)\t?(\d+)\t?(\d+)\t?(\d+)\t?(\d+)\t?(\d+)\t?(\d+)\t?(\d+)\t?(\d+)\t?(\d+)\t?(\d+).*?$
        /// <![CDATA[Replace by:            {\r\n                var monster = this.Context.CreateNew<MonsterDefinition>();\r\n                this.GameConfiguration.Monsters.Add(monster);\r\n                monster.Number = $1;\r\n                monster.Designation = "$2";\r\n                monster.MoveRange = $12;\r\n                monster.AttackRange = $14;\r\n                monster.ViewRange = $15;\r\n                monster.MoveDelay = new TimeSpan\($16 * TimeSpan.TicksPerMillisecond\);\r\n                monster.AttackDelay = new TimeSpan\($17 * TimeSpan.TicksPerMillisecond\);\r\n                monster.RespawnDelay = new TimeSpan\($18 * TimeSpan.TicksPerSecond\);\r\n                monster.Attribute = $19;\r\n                monster.NumberOfMaximumItemDrops = 1;\r\n                var attributes = new Dictionary<AttributeDefinition, float>\r\n                {\r\n                    { Stats.Level, $3 },\r\n                    { Stats.MaximumHealth, $4 },\r\n                    { Stats.MinimumPhysBaseDmg, $6 },\r\n                    { Stats.MaximumPhysBaseDmg, $7 },\r\n                    { Stats.DefenseBase, $8 },\r\n                    { Stats.AttackRatePvm, $10 },\r\n                    { Stats.DefenseRatePvm, $11 },\r\n                    { Stats.WindResistance, $23 },\r\n                    { Stats.PoisonResistance, $24 },\r\n                    { Stats.IceResistance, $25 },\r\n                    { Stats.WaterResistance, $26 },\r\n                    { Stats.FireResistance, $27 },\r\n                };\r\n                monster.AddAttributes(attributes, this.Context, this.GameConfiguration);\r\n            }\r\n]]>
        /// </remarks>
        protected abstract void CreateMonsters();

        /// <summary>
        /// Creates a new <see cref="MonsterSpawnArea"/> with the specified data.
        /// </summary>
        /// <param name="monsterDefinition">The monster definition.</param>
        /// <param name="x1">The x1 coordinate.</param>
        /// <param name="x2">The x2 coordinate.</param>
        /// <param name="y1">The y1 coordinate.</param>
        /// <param name="y2">The y2 coordinate.</param>
        /// <param name="quantity">The quantity.</param>
        /// <param name="direction">The direction.</param>
        /// <param name="spawnTrigger">The spawn trigger.</param>
        /// <returns>The created monster spawn area.</returns>
        protected MonsterSpawnArea CreateMonsterSpawn(MonsterDefinition monsterDefinition, byte x1, byte x2, byte y1, byte y2, short quantity = 1, Direction direction = Direction.Undefined, SpawnTrigger spawnTrigger = SpawnTrigger.Automatic)
        {
            var area = this.Context.CreateNew<MonsterSpawnArea>();
            area.GameMap = this.mapDefinition;
            area.MonsterDefinition = monsterDefinition;
            area.Quantity = quantity;
            area.Direction = direction;
            area.SpawnTrigger = spawnTrigger;
            area.X1 = x1;
            area.X2 = x2;
            area.Y1 = y1;
            area.Y2 = y2;
            return area;
        }

        /// <summary>
        /// Creates a new <see cref="MonsterSpawnArea"/> with the specified data.
        /// </summary>
        /// <param name="monsterDefinition">The monster definition.</param>
        /// <param name="x">The x coordinate.</param>
        /// <param name="y">The y coordinate.</param>
        /// <param name="direction">The direction.</param>
        /// <param name="spawnTrigger">The spawn trigger.</param>
        /// <returns>The created monster spawn area.</returns>
        protected MonsterSpawnArea CreateMonsterSpawn(MonsterDefinition monsterDefinition, byte x, byte y, Direction direction = Direction.Undefined, SpawnTrigger spawnTrigger = SpawnTrigger.Automatic)
            => this.CreateMonsterSpawn(monsterDefinition, x, x, y, y, 1, direction, spawnTrigger);

        /// <summary>
        /// Can be used to add additional map requirements
        /// </summary>
        protected virtual void CreateMapAttributeRequirements()
        {
            // needs to be overwritten if a requirement needs to be added.
        }

        /// <summary>
        /// Creates an attribute requirement with the specified minimum value.
        /// </summary>
        /// <param name="attribute">The attribute.</param>
        /// <param name="minimumValue">The minimum value.</param>
        protected void CreateRequirement(AttributeDefinition attribute, int minimumValue)
        {
            var requirement = this.Context.CreateNew<AttributeRequirement>();
            requirement.Attribute = attribute.GetPersistent(this.GameConfiguration);
            requirement.MinimumValue = minimumValue;
            this.mapDefinition.MapRequirements.Add(requirement);
        }
    }
}<|MERGE_RESOLUTION|>--- conflicted
+++ resolved
@@ -67,15 +67,13 @@
                 this.mapDefinition.MonsterSpawns.Add(spawn);
             }
 
-<<<<<<< HEAD
             this.CreateMapAttributeRequirements();
-=======
+
             foreach (var drop in this.CreateDropItemGroups())
             {
                 this.mapDefinition.DropItemGroups.Add(drop);
             }
 
->>>>>>> f70cfe52
             this.GameConfiguration.Maps.Add(this.mapDefinition);
         }
 
