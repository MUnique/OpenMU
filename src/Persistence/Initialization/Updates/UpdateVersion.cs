// <copyright file="UpdateVersion.cs" company="MUnique">
// Licensed under the MIT License. See LICENSE file in the project root for full license information.
// </copyright>

namespace MUnique.OpenMU.Persistence.Initialization.Updates;

/// <summary>
/// Enum which keeps track of the <see cref="IConfigurationUpdatePlugIn.Version"/>,
/// so that it's easier to know which number is next.
/// </summary>
public enum UpdateVersion
{
    /// <summary>
    /// Undefined version.
    /// </summary>
    Undefined = 0,

    /// <summary>
    /// The version of the <see cref="ChaosCastleDataUpdatePlugIn"/>.
    /// </summary>
    ChaosCastleDataUpdate = 1,

    /// <summary>
    /// The version of the <see cref="SystemConfigurationAddedPlugInSeason6"/>.
    /// </summary>
    SystemConfigurationAddedSeason6 = 2,

    /// <summary>
    /// The version of the <see cref="SystemConfigurationAddedPlugIn095d"/>.
    /// </summary>
    SystemConfigurationAdded095d = 3,

    /// <summary>
    /// The version of the <see cref="SystemConfigurationAddedPlugIn075"/>.
    /// </summary>
    SystemConfigurationAdded075 = 4,

    /// <summary>
    /// The version of the <see cref="SpawnFixesUpdatePlugIn"/>.
    /// </summary>
    SpawnFixesUpdate = 5,

    /// <summary>
    /// The version of the <see cref="FixLevelDiv20ExcOptionUpdatePlugIn"/>.
    /// </summary>
    FixLevelDiv20ExcOptionUpdate = 6,

    /// <summary>
    /// The version of the <see cref="FixSetBonusesPlugIn.Season6"/>.
    /// </summary>
    FixSetBonusesSeason6 = 7,

    /// <summary>
    /// The version of the <see cref="FixSetBonusesPlugIn.V095d"/>.
    /// </summary>
    FixSetBonuses095d = 8,

    /// <summary>
    /// The version of the <see cref="FixSetBonusesPlugIn.V075"/>.
    /// </summary>
    FixSetBonuses075 = 9,

    /// <summary>
    /// The version of the <see cref="FixWarpLevelUpdatePlugIn"/>.
    /// </summary>
    FixWarpLevelUpdate = 10,

    /// <summary>
    /// The version of the <see cref="AddQuestItemLimitPlugIn"/>.
    /// </summary>
    AddQuestItemLimit = 11,

    /// <summary>
    /// The version of the <see cref="AddGuardsDataPlugIn"/>.
    /// </summary>
    AddGuardsData = 12,

    /// <summary>
    /// The version of the <see cref="FixWarriorMorningStarPlugIn"/>.
    /// </summary>
    FixWarriorMorningStar = 13,

    /// <summary>
    /// The version of the <see cref="InfinityArrowSkillOnQuestCompletionPlugIn"/>.
    /// </summary>
    InfinityArrowSkillOnQuestCompletion = 15,

    /// <summary>
    /// The version of the <see cref="AddPointsPerResetAttributePlugIn"/>.
    /// </summary>
    AddPointsPerResetByClassAttribute = 16,

    /// <summary>
    /// The version of the <see cref="AddKalimaPlugIn"/>.
    /// </summary>
    AddKalima = 17,

    /// <summary>
    /// The version of the <see cref="AddDuelConfigurationPlugIn"/>.
    /// </summary>
    AddDuelConfiguration = 18,

    /// <summary>
    /// The version of the <see cref="ChainLightningUpdatePlugIn"/>.
    /// </summary>
    ChainLightningUpdate = 19,

    /// <summary>
    /// The version of the <see cref="WizEnhanceAndRagefighterSkillsUpdatePlugIn"/>.
    /// </summary>
    WizEnhanceAndRagefighterSkills = 20,

    /// <summary>
    /// The version of the <see cref="FixIgnoreDefenseSkillUpdatePlugIn"/>.
    /// </summary>
    FixIgnoreDefenseSkill = 21,

    /// <summary>
    /// The version of the <see cref="FixWingsAndCapesCraftingsUpdatePlugIn"/>.
    /// </summary>
    FixWingsAndCapesCraftings = 22,

    /// <summary>
    /// The version of the <see cref="FixDamageAbsorbItemsUpdatePlugIn"/>.
    /// </summary>
    FixDamageAbsorbItems = 23,

    /// <summary>
    /// The version of the <see cref="FixSocketSeedCraftingUpdatePlugIn"/>.
    /// </summary>
    FixSocketSeedCrafting = 24,

    /// <summary>
    /// The version of the <see cref="FixLifeSwellEffectUpdatePlugIn"/>.
    /// </summary>
    FixLifeSwellEffect = 25,

    /// <summary>
    /// The version of the <see cref="FixAncientDiscriminatorsUpdatePlugIn"/>.
    /// </summary>
    FixAncientDiscriminators = 26,

    /// <summary>
    /// The version of the <see cref="FixDrainLifeSkillUpdate"/>.
    /// </summary>
    FixDrainLifeSkill = 27,

    /// <summary>
    /// The version of the <see cref="AddItemDropGroupForJewelsUpdate075"/>.
    /// </summary>
    AddItemDropGroupForJewels075 = 28,

    /// <summary>
    /// The version of the <see cref="AddItemDropGroupForJewelsUpdate095D"/>.
    /// </summary>
    AddItemDropGroupForJewels095d = 29,

    /// <summary>
    /// The version of the <see cref="AddItemDropGroupForJewelsUpdateSeason6"/>.
    /// </summary>
    AddItemDropGroupForJewelsSeason6 = 30,

    /// <summary>
    /// The version of the <see cref="FixMaxManaAndAbilityJewelryOptionsUpdateSeason6"/>.
    /// </summary>
    FixMaxManaAndAbilityJewelryOptionsSeason6 = 31,

    /// <summary>
    /// The version of the <see cref="FixWingsDmgRatesUpdatePlugIn075"/>.
    /// </summary>
    FixWingsDmgRatesPlugIn075 = 32,

    /// <summary>
    /// The version of the <see cref="FixWingsDmgRatesUpdatePlugIn095D"/>.
    /// </summary>
    FixWingsDmgRatesPlugIn095d = 33,

    /// <summary>
    /// The version of the <see cref="FixWingsDmgRatesUpdatePlugInSeason6"/>.
    /// </summary>
    FixWingsDmgRatesPlugInSeason6 = 34,

    /// <summary>
    /// The version of the <see cref="AddHarmonyOptionWeightsUpdateSeason6"/>.
    /// </summary>
    AddHarmonyOptionWeightsSeason6 = 35,

    /// <summary>
    /// The version of the <see cref="FixDuelArenaSafezoneMapUpdate"/>.
    /// </summary>
    FixDuelArenaSafezoneMap = 36,

    /// <summary>
    /// The version of the <see cref="FixAttackSpeedCalculationUpdate"/>.
    /// </summary>
    FixAttackSpeedCalculation = 37,

    /// <summary>
    /// The version of the <see cref="AddAreaSkillSettingsUpdatePlugIn"/>.
    /// </summary>
    AddAreaSkillSettings = 38,

    /// <summary>
    /// The version of the <see cref="FixItemRequirementsPlugIn"/>.
    /// </summary>
    FixItemRequirements = 39,

    /// <summary>
    /// The version of the <see cref="FixWingsDmgRatesUpdatePlugIn075"/>.
    /// </summary>
    FixWeaponRisePercentage075 = 40,

    /// <summary>
    /// The version of the <see cref="FixWingsDmgRatesUpdatePlugIn095D"/>.
    /// </summary>
    FixWeaponRisePercentage095d = 41,

    /// <summary>
    /// The version of the <see cref="FixWingsDmgRatesUpdatePlugInSeason6"/>.
    /// </summary>
    FixWeaponRisePercentageSeason6 = 42,

    /// <summary>
    /// The version of the <see cref="FixChaosMixesUpdatePlugIn075"/>.
    /// </summary>
    FixChaosMixes075 = 43,

    /// <summary>
    /// The version of the <see cref="FixChaosMixesPlugIn095D"/>.
    /// </summary>
    FixChaosMixes095d = 44,

    /// <summary>
    /// The version of the <see cref="FixChaosMixesPlugInSeason6"/>.
    /// </summary>
    FixChaosMixesSeason6 = 45,

    /// <summary>
    /// The version of the <see cref="FixItemOptionsAndAttackSpeedPlugIn075"/>.
    /// </summary>
    FixItemOptionsAndAttackSpeed075 = 46,

    /// <summary>
    /// The version of the <see cref="FixItemOptionsAndAttackSpeedPlugIn095D"/>.
    /// </summary>
    FixItemOptionsAndAttackSpeed095d = 47,

    /// <summary>
    /// The version of the <see cref="FixItemOptionsAndAttackSpeedPlugInSeason6"/>.
    /// </summary>
    FixItemOptionsAndAttackSpeedSeason6 = 48,

    /// <summary>
    /// The version of the <see cref="Updates.FixHorseFenrirOptionsSoulBarrierPlugIn"/>.
    /// </summary>
    FixHorseFenrirOptionsSoulBarrierPlugIn = 49,

    /// <summary>
    /// The version of the <see cref="FixCharStatsForceWavePlugIn075"/>.
    /// </summary>
    FixCharStatsForceWave075 = 50,

    /// <summary>
    /// The version of the <see cref="FixCharStatsForceWavePlugIn095D"/>.
    /// </summary>
    FixCharStatsForceWave095d = 51,

    /// <summary>
    /// The version of the <see cref="FixCharStatsForceWavePlugInSeason6"/>.
    /// </summary>
    FixCharStatsForceWaveSeason6 = 52,

    /// <summary>
    /// The version of the <see cref="FixDefenseCalcsPlugIn075"/>.
    /// </summary>
    FixDefenseCalcs075 = 53,

    /// <summary>
    /// The version of the <see cref="FixDefenseCalcsPlugIn095D"/>.
    /// </summary>
    FixDefenseCalcs095d = 54,

    /// <summary>
    /// The version of the <see cref="FixDefenseCalcsPlugInSeason6"/>.
    /// </summary>
    FixDefenseCalcsSeason6 = 55,

    /// <summary>
    /// The version of the <see cref="FixDamageCalcsPlugIn075"/>.
    /// </summary>
    FixDamageCalcs075 = 56,

    /// <summary>
    /// The version of the <see cref="FixDamageCalcsPlugIn095D"/>.
    /// </summary>
    FixDamageCalcs095d = 57,

    /// <summary>
    /// The version of the <see cref="FixDamageCalcsPlugInSeason6"/>.
    /// </summary>
    FixDamageCalcsSeason6 = 58,

    /// <summary>
    /// The version of the <see cref="FixEventItemsDropFromMonstersUpdatePlugInSeason6"/>.
    /// </summary>
    FixEventItemsDropFromMonstersSeason6 = 59,

    /// <summary>
    /// The version of the <see cref="FixEventItemsDropFromMonstersUpdatePlugIn095d"/>.
    /// </summary>
    FixEventItemsDropFromMonsters095d = 60,

    /// <summary>
    /// The version of the <see cref="FixItemRequirementsPlugIn2"/>.
    /// </summary>
    FixItemRequirements2 = 61,

    /// <summary>
    /// The version of the <see cref="FixJeweleryPetsDamageCalcsPlugIn075"/>.
    /// </summary>
    FixJeweleryPetsDamageCalcs075 = 62,

    /// <summary>
    /// The version of the <see cref="FixJeweleryPetsDamageCalcsPlugIn095D"/>.
    /// </summary>
    FixJeweleryPetsDamageCalcs095d = 63,

    /// <summary>
    /// The version of the <see cref="FixJeweleryPetsDamageCalcsPlugInSeason6"/>.
    /// </summary>
    FixJeweleryPetsDamageCalcsSeason6 = 64,

    /// <summary>
<<<<<<< HEAD
    /// The version of the <see cref="FixSleepSkillUpdate"/>.
    /// </summary>
    FixSleepSkillSeason6 = 65,
=======
    /// The version of the <see cref="FixSkillMultipliersPlugIn"/>.
    /// </summary>
    FixSkillMultipliers = 65,
>>>>>>> fc66ae4e
}<|MERGE_RESOLUTION|>--- conflicted
+++ resolved
@@ -331,13 +331,12 @@
     FixJeweleryPetsDamageCalcsSeason6 = 64,
 
     /// <summary>
-<<<<<<< HEAD
+    /// The version of the <see cref="FixSkillMultipliersPlugIn"/>.
+    /// </summary>
+    FixSkillMultipliers = 65,
+
+    /// <summary>
     /// The version of the <see cref="FixSleepSkillUpdate"/>.
     /// </summary>
-    FixSleepSkillSeason6 = 65,
-=======
-    /// The version of the <see cref="FixSkillMultipliersPlugIn"/>.
-    /// </summary>
-    FixSkillMultipliers = 65,
->>>>>>> fc66ae4e
+    FixSleepSkillSeason6 = 66,
 }