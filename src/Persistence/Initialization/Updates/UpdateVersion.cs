// <copyright file="UpdateVersion.cs" company="MUnique">
// Licensed under the MIT License. See LICENSE file in the project root for full license information.
// </copyright>

namespace MUnique.OpenMU.Persistence.Initialization.Updates;

/// <summary>
/// Enum which keeps track of the <see cref="IConfigurationUpdatePlugIn.Version"/>,
/// so that it's easier to know which number is next.
/// </summary>
public enum UpdateVersion
{
    /// <summary>
    /// Undefined version.
    /// </summary>
    Undefined = 0,

    /// <summary>
    /// The version of the <see cref="ChaosCastleDataUpdatePlugIn"/>.
    /// </summary>
    ChaosCastleDataUpdate = 1,

    /// <summary>
    /// The version of the <see cref="SystemConfigurationAddedPlugInSeason6"/>.
    /// </summary>
    SystemConfigurationAddedSeason6 = 2,

    /// <summary>
    /// The version of the <see cref="SystemConfigurationAddedPlugIn095d"/>.
    /// </summary>
    SystemConfigurationAdded095d = 3,

    /// <summary>
    /// The version of the <see cref="SystemConfigurationAddedPlugIn075"/>.
    /// </summary>
    SystemConfigurationAdded075 = 4,

    /// <summary>
    /// The version of the <see cref="SpawnFixesUpdatePlugIn"/>.
    /// </summary>
    SpawnFixesUpdate = 5,

    /// <summary>
    /// The version of the <see cref="FixLevelDiv20ExcOptionUpdatePlugIn"/>.
    /// </summary>
    FixLevelDiv20ExcOptionUpdate = 6,

    /// <summary>
    /// The version of the <see cref="FixSetBonusesPlugIn.Season6"/>.
    /// </summary>
    FixSetBonusesSeason6 = 7,

    /// <summary>
    /// The version of the <see cref="FixSetBonusesPlugIn.V095d"/>.
    /// </summary>
    FixSetBonuses095d = 8,

    /// <summary>
    /// The version of the <see cref="FixSetBonusesPlugIn.V075"/>.
    /// </summary>
    FixSetBonuses075 = 9,

    /// <summary>
    /// The version of the <see cref="FixWarpLevelUpdatePlugIn"/>.
    /// </summary>
    FixWarpLevelUpdate = 10,

    /// <summary>
    /// The version of the <see cref="AddQuestItemLimitPlugIn"/>.
    /// </summary>
    AddQuestItemLimit = 11,

    /// <summary>
    /// The version of the <see cref="AddGuardsDataPlugIn"/>.
    /// </summary>
    AddGuardsData = 12,

    /// <summary>
    /// The version of the <see cref="FixWarriorMorningStarPlugIn"/>.
    /// </summary>
    FixWarriorMorningStar = 13,

    /// <summary>
    /// The version of the <see cref="InfinityArrowSkillOnQuestCompletionPlugIn"/>.
    /// </summary>
    InfinityArrowSkillOnQuestCompletion = 15,

    /// <summary>
    /// The version of the <see cref="AddPointsPerResetAttributePlugIn"/>.
    /// </summary>
    AddPointsPerResetByClassAttribute = 16,

    /// <summary>
    /// The version of the <see cref="AddKalimaPlugIn"/>.
    /// </summary>
    AddKalima = 17,

    /// <summary>
    /// The version of the <see cref="AddDuelConfigurationPlugIn"/>.
    /// </summary>
    AddDuelConfiguration = 18,

    /// <summary>
    /// The version of the <see cref="ChainLightningUpdatePlugIn"/>.
    /// </summary>
    ChainLightningUpdate = 19,

    /// <summary>
    /// The version of the <see cref="WizEnhanceAndRagefighterSkillsUpdatePlugIn"/>.
    /// </summary>
    WizEnhanceAndRagefighterSkills = 20,

    /// <summary>
    /// The version of the <see cref="FixIgnoreDefenseSkillUpdatePlugIn"/>.
    /// </summary>
    FixIgnoreDefenseSkill = 21,

    /// <summary>
    /// The version of the <see cref="FixWingsAndCapesCraftingsUpdatePlugIn"/>.
    /// </summary>
    FixWingsAndCapesCraftings = 22,

    /// <summary>
    /// The version of the <see cref="FixDamageAbsorbItemsUpdatePlugIn"/>.
    /// </summary>
    FixDamageAbsorbItems = 23,

    /// <summary>
    /// The version of the <see cref="FixSocketSeedCraftingUpdatePlugIn"/>.
    /// </summary>
    FixSocketSeedCrafting = 24,

    /// <summary>
    /// The version of the <see cref="FixLifeSwellEffectUpdatePlugIn"/>.
    /// </summary>
    FixLifeSwellEffect = 25,

    /// <summary>
    /// The version of the <see cref="FixAncientDiscriminatorsUpdatePlugIn"/>.
    /// </summary>
    FixAncientDiscriminators = 26,

    /// <summary>
    /// The version of the <see cref="FixDrainLifeSkillUpdate"/>.
    /// </summary>
    FixDrainLifeSkill = 27,

    /// <summary>
    /// The version of the <see cref="AddItemDropGroupForJewelsUpdate075"/>.
    /// </summary>
    AddItemDropGroupForJewels075 = 28,

    /// <summary>
    /// The version of the <see cref="AddItemDropGroupForJewelsUpdate095D"/>.
    /// </summary>
    AddItemDropGroupForJewels095d = 29,

    /// <summary>
    /// The version of the <see cref="AddItemDropGroupForJewelsUpdateSeason6"/>.
    /// </summary>
    AddItemDropGroupForJewelsSeason6 = 30,

    /// <summary>
<<<<<<< HEAD
    /// The version of the <see cref="FixSleepSkillUpdate"/>.
    /// </summary>
    FixSleepSkillSeason6 = 31,
=======
    /// The version of the <see cref="FixMaxManaAndAbilityJewelryOptionsUpdateSeason6"/>.
    /// </summary>
    FixMaxManaAndAbilityJewelryOptionsSeason6 = 31,

    /// <summary>
    /// The version of the <see cref="FixWingsDmgRatesUpdatePlugIn075"/>.
    /// </summary>
    FixWingsDmgRatesPlugIn075 = 32,

    /// <summary>
    /// The version of the <see cref="FixWingsDmgRatesUpdatePlugIn095D"/>.
    /// </summary>
    FixWingsDmgRatesPlugIn095d = 33,

    /// <summary>
    /// The version of the <see cref="FixWingsDmgRatesUpdatePlugInSeason6"/>.
    /// </summary>
    FixWingsDmgRatesPlugInSeason6 = 34,

    /// <summary>
    /// The version of the <see cref="AddHarmonyOptionWeightsUpdateSeason6"/>.
    /// </summary>
    AddHarmonyOptionWeightsSeason6 = 35,

    /// <summary>
    /// The version of the <see cref="FixDuelArenaSafezoneMapUpdate"/>.
    /// </summary>
    FixDuelArenaSafezoneMap = 36,

    /// <summary>
    /// The version of the <see cref="FixAttackSpeedCalculationUpdate"/>.
    /// </summary>
    FixAttackSpeedCalculation = 37,

    /// <summary>
    /// The version of the <see cref="AddAreaSkillSettingsUpdatePlugIn"/>.
    /// </summary>
    AddAreaSkillSettings = 38,

    /// <summary>
    /// The version of the <see cref="FixItemRequirementsPlugIn"/>.
    /// </summary>
    FixItemRequirements = 39,

    /// <summary>
    /// The version of the <see cref="FixWingsDmgRatesUpdatePlugIn075"/>.
    /// </summary>
    FixWeaponRisePercentage075 = 40,

    /// <summary>
    /// The version of the <see cref="FixWingsDmgRatesUpdatePlugIn095D"/>.
    /// </summary>
    FixWeaponRisePercentage095d = 41,

    /// <summary>
    /// The version of the <see cref="FixWingsDmgRatesUpdatePlugInSeason6"/>.
    /// </summary>
    FixWeaponRisePercentageSeason6 = 42,

    /// <summary>
    /// The version of the <see cref="FixChaosMixesUpdatePlugIn075"/>.
    /// </summary>
    FixChaosMixes075 = 43,

    /// <summary>
    /// The version of the <see cref="FixChaosMixesPlugIn095D"/>.
    /// </summary>
    FixChaosMixes095d = 44,

    /// <summary>
    /// The version of the <see cref="FixChaosMixesPlugInSeason6"/>.
    /// </summary>
    FixChaosMixesSeason6 = 45,

    /// <summary>
    /// The version of the <see cref="FixItemOptionsAndAttackSpeedPlugIn075"/>.
    /// </summary>
    FixItemOptionsAndAttackSpeed075 = 46,

    /// <summary>
    /// The version of the <see cref="FixItemOptionsAndAttackSpeedPlugIn095D"/>.
    /// </summary>
    FixItemOptionsAndAttackSpeed095d = 47,

    /// <summary>
    /// The version of the <see cref="FixItemOptionsAndAttackSpeedPlugInSeason6"/>.
    /// </summary>
    FixItemOptionsAndAttackSpeedSeason6 = 48,

    /// <summary>
    /// The version of the <see cref="Updates.FixHorseFenrirOptionsSoulBarrierPlugIn"/>.
    /// </summary>
    FixHorseFenrirOptionsSoulBarrierPlugIn = 49,

    /// <summary>
    /// The version of the <see cref="FixCharStatsForceWavePlugIn075"/>.
    /// </summary>
    FixCharStatsForceWave075 = 50,

    /// <summary>
    /// The version of the <see cref="FixCharStatsForceWavePlugIn095D"/>.
    /// </summary>
    FixCharStatsForceWave095d = 51,

    /// <summary>
    /// The version of the <see cref="FixCharStatsForceWavePlugInSeason6"/>.
    /// </summary>
    FixCharStatsForceWaveSeason6 = 52,

    /// <summary>
    /// The version of the <see cref="FixDefenseCalcsPlugIn075"/>.
    /// </summary>
    FixDefenseCalcs075 = 53,

    /// <summary>
    /// The version of the <see cref="FixDefenseCalcsPlugIn095D"/>.
    /// </summary>
    FixDefenseCalcs095d = 54,

    /// <summary>
    /// The version of the <see cref="FixDefenseCalcsPlugInSeason6"/>.
    /// </summary>
    FixDefenseCalcsSeason6 = 55,

    /// <summary>
    /// The version of the <see cref="FixDamageCalcsPlugIn075"/>.
    /// </summary>
    FixDamageCalcs075 = 56,

    /// <summary>
    /// The version of the <see cref="FixDamageCalcsPlugIn095D"/>.
    /// </summary>
    FixDamageCalcs095d = 57,

    /// <summary>
    /// The version of the <see cref="FixDamageCalcsPlugInSeason6"/>.
    /// </summary>
    FixDamageCalcsSeason6 = 58,

    /// <summary>
    /// The version of the <see cref="FixEventItemsDropFromMonstersUpdatePlugInSeason6"/>.
    /// </summary>
    FixEventItemsDropFromMonstersSeason6 = 59,

    /// <summary>
    /// The version of the <see cref="FixEventItemsDropFromMonstersUpdatePlugIn095d"/>.
    /// </summary>
    FixEventItemsDropFromMonsters095d = 60,

    /// The version of the <see cref="FixItemRequirementsPlugIn2"/>.
    /// </summary>
    FixItemRequirements2 = 61,

    /// <summary>
    /// The version of the <see cref="FixJeweleryPetsDamageCalcsPlugIn075"/>.
    /// </summary>
    FixJeweleryPetsDamageCalcs075 = 62,

    /// <summary>
    /// The version of the <see cref="FixJeweleryPetsDamageCalcsPlugIn095D"/>.
    /// </summary>
    FixJeweleryPetsDamageCalcs095d = 63,

    /// <summary>
    /// The version of the <see cref="FixJeweleryPetsDamageCalcsPlugInSeason6"/>.
    /// </summary>
    FixJeweleryPetsDamageCalcsSeason6 = 64,
>>>>>>> 8252cca3
}<|MERGE_RESOLUTION|>--- conflicted
+++ resolved
@@ -161,177 +161,176 @@
     AddItemDropGroupForJewelsSeason6 = 30,
 
     /// <summary>
-<<<<<<< HEAD
+    /// The version of the <see cref="FixMaxManaAndAbilityJewelryOptionsUpdateSeason6"/>.
+    /// </summary>
+    FixMaxManaAndAbilityJewelryOptionsSeason6 = 31,
+
+    /// <summary>
+    /// The version of the <see cref="FixWingsDmgRatesUpdatePlugIn075"/>.
+    /// </summary>
+    FixWingsDmgRatesPlugIn075 = 32,
+
+    /// <summary>
+    /// The version of the <see cref="FixWingsDmgRatesUpdatePlugIn095D"/>.
+    /// </summary>
+    FixWingsDmgRatesPlugIn095d = 33,
+
+    /// <summary>
+    /// The version of the <see cref="FixWingsDmgRatesUpdatePlugInSeason6"/>.
+    /// </summary>
+    FixWingsDmgRatesPlugInSeason6 = 34,
+
+    /// <summary>
+    /// The version of the <see cref="AddHarmonyOptionWeightsUpdateSeason6"/>.
+    /// </summary>
+    AddHarmonyOptionWeightsSeason6 = 35,
+
+    /// <summary>
+    /// The version of the <see cref="FixDuelArenaSafezoneMapUpdate"/>.
+    /// </summary>
+    FixDuelArenaSafezoneMap = 36,
+
+    /// <summary>
+    /// The version of the <see cref="FixAttackSpeedCalculationUpdate"/>.
+    /// </summary>
+    FixAttackSpeedCalculation = 37,
+
+    /// <summary>
+    /// The version of the <see cref="AddAreaSkillSettingsUpdatePlugIn"/>.
+    /// </summary>
+    AddAreaSkillSettings = 38,
+
+    /// <summary>
+    /// The version of the <see cref="FixItemRequirementsPlugIn"/>.
+    /// </summary>
+    FixItemRequirements = 39,
+
+    /// <summary>
+    /// The version of the <see cref="FixWingsDmgRatesUpdatePlugIn075"/>.
+    /// </summary>
+    FixWeaponRisePercentage075 = 40,
+
+    /// <summary>
+    /// The version of the <see cref="FixWingsDmgRatesUpdatePlugIn095D"/>.
+    /// </summary>
+    FixWeaponRisePercentage095d = 41,
+
+    /// <summary>
+    /// The version of the <see cref="FixWingsDmgRatesUpdatePlugInSeason6"/>.
+    /// </summary>
+    FixWeaponRisePercentageSeason6 = 42,
+
+    /// <summary>
+    /// The version of the <see cref="FixChaosMixesUpdatePlugIn075"/>.
+    /// </summary>
+    FixChaosMixes075 = 43,
+
+    /// <summary>
+    /// The version of the <see cref="FixChaosMixesPlugIn095D"/>.
+    /// </summary>
+    FixChaosMixes095d = 44,
+
+    /// <summary>
+    /// The version of the <see cref="FixChaosMixesPlugInSeason6"/>.
+    /// </summary>
+    FixChaosMixesSeason6 = 45,
+
+    /// <summary>
+    /// The version of the <see cref="FixItemOptionsAndAttackSpeedPlugIn075"/>.
+    /// </summary>
+    FixItemOptionsAndAttackSpeed075 = 46,
+
+    /// <summary>
+    /// The version of the <see cref="FixItemOptionsAndAttackSpeedPlugIn095D"/>.
+    /// </summary>
+    FixItemOptionsAndAttackSpeed095d = 47,
+
+    /// <summary>
+    /// The version of the <see cref="FixItemOptionsAndAttackSpeedPlugInSeason6"/>.
+    /// </summary>
+    FixItemOptionsAndAttackSpeedSeason6 = 48,
+
+    /// <summary>
+    /// The version of the <see cref="Updates.FixHorseFenrirOptionsSoulBarrierPlugIn"/>.
+    /// </summary>
+    FixHorseFenrirOptionsSoulBarrierPlugIn = 49,
+
+    /// <summary>
+    /// The version of the <see cref="FixCharStatsForceWavePlugIn075"/>.
+    /// </summary>
+    FixCharStatsForceWave075 = 50,
+
+    /// <summary>
+    /// The version of the <see cref="FixCharStatsForceWavePlugIn095D"/>.
+    /// </summary>
+    FixCharStatsForceWave095d = 51,
+
+    /// <summary>
+    /// The version of the <see cref="FixCharStatsForceWavePlugInSeason6"/>.
+    /// </summary>
+    FixCharStatsForceWaveSeason6 = 52,
+
+    /// <summary>
+    /// The version of the <see cref="FixDefenseCalcsPlugIn075"/>.
+    /// </summary>
+    FixDefenseCalcs075 = 53,
+
+    /// <summary>
+    /// The version of the <see cref="FixDefenseCalcsPlugIn095D"/>.
+    /// </summary>
+    FixDefenseCalcs095d = 54,
+
+    /// <summary>
+    /// The version of the <see cref="FixDefenseCalcsPlugInSeason6"/>.
+    /// </summary>
+    FixDefenseCalcsSeason6 = 55,
+
+    /// <summary>
+    /// The version of the <see cref="FixDamageCalcsPlugIn075"/>.
+    /// </summary>
+    FixDamageCalcs075 = 56,
+
+    /// <summary>
+    /// The version of the <see cref="FixDamageCalcsPlugIn095D"/>.
+    /// </summary>
+    FixDamageCalcs095d = 57,
+
+    /// <summary>
+    /// The version of the <see cref="FixDamageCalcsPlugInSeason6"/>.
+    /// </summary>
+    FixDamageCalcsSeason6 = 58,
+
+    /// <summary>
+    /// The version of the <see cref="FixEventItemsDropFromMonstersUpdatePlugInSeason6"/>.
+    /// </summary>
+    FixEventItemsDropFromMonstersSeason6 = 59,
+
+    /// <summary>
+    /// The version of the <see cref="FixEventItemsDropFromMonstersUpdatePlugIn095d"/>.
+    /// </summary>
+    FixEventItemsDropFromMonsters095d = 60,
+
+    /// The version of the <see cref="FixItemRequirementsPlugIn2"/>.
+    /// </summary>
+    FixItemRequirements2 = 61,
+
+    /// <summary>
+    /// The version of the <see cref="FixJeweleryPetsDamageCalcsPlugIn075"/>.
+    /// </summary>
+    FixJeweleryPetsDamageCalcs075 = 62,
+
+    /// <summary>
+    /// The version of the <see cref="FixJeweleryPetsDamageCalcsPlugIn095D"/>.
+    /// </summary>
+    FixJeweleryPetsDamageCalcs095d = 63,
+
+    /// <summary>
+    /// The version of the <see cref="FixJeweleryPetsDamageCalcsPlugInSeason6"/>.
+    /// </summary>
+    FixJeweleryPetsDamageCalcsSeason6 = 64,
+
+    /// <summary>
     /// The version of the <see cref="FixSleepSkillUpdate"/>.
     /// </summary>
-    FixSleepSkillSeason6 = 31,
-=======
-    /// The version of the <see cref="FixMaxManaAndAbilityJewelryOptionsUpdateSeason6"/>.
-    /// </summary>
-    FixMaxManaAndAbilityJewelryOptionsSeason6 = 31,
-
-    /// <summary>
-    /// The version of the <see cref="FixWingsDmgRatesUpdatePlugIn075"/>.
-    /// </summary>
-    FixWingsDmgRatesPlugIn075 = 32,
-
-    /// <summary>
-    /// The version of the <see cref="FixWingsDmgRatesUpdatePlugIn095D"/>.
-    /// </summary>
-    FixWingsDmgRatesPlugIn095d = 33,
-
-    /// <summary>
-    /// The version of the <see cref="FixWingsDmgRatesUpdatePlugInSeason6"/>.
-    /// </summary>
-    FixWingsDmgRatesPlugInSeason6 = 34,
-
-    /// <summary>
-    /// The version of the <see cref="AddHarmonyOptionWeightsUpdateSeason6"/>.
-    /// </summary>
-    AddHarmonyOptionWeightsSeason6 = 35,
-
-    /// <summary>
-    /// The version of the <see cref="FixDuelArenaSafezoneMapUpdate"/>.
-    /// </summary>
-    FixDuelArenaSafezoneMap = 36,
-
-    /// <summary>
-    /// The version of the <see cref="FixAttackSpeedCalculationUpdate"/>.
-    /// </summary>
-    FixAttackSpeedCalculation = 37,
-
-    /// <summary>
-    /// The version of the <see cref="AddAreaSkillSettingsUpdatePlugIn"/>.
-    /// </summary>
-    AddAreaSkillSettings = 38,
-
-    /// <summary>
-    /// The version of the <see cref="FixItemRequirementsPlugIn"/>.
-    /// </summary>
-    FixItemRequirements = 39,
-
-    /// <summary>
-    /// The version of the <see cref="FixWingsDmgRatesUpdatePlugIn075"/>.
-    /// </summary>
-    FixWeaponRisePercentage075 = 40,
-
-    /// <summary>
-    /// The version of the <see cref="FixWingsDmgRatesUpdatePlugIn095D"/>.
-    /// </summary>
-    FixWeaponRisePercentage095d = 41,
-
-    /// <summary>
-    /// The version of the <see cref="FixWingsDmgRatesUpdatePlugInSeason6"/>.
-    /// </summary>
-    FixWeaponRisePercentageSeason6 = 42,
-
-    /// <summary>
-    /// The version of the <see cref="FixChaosMixesUpdatePlugIn075"/>.
-    /// </summary>
-    FixChaosMixes075 = 43,
-
-    /// <summary>
-    /// The version of the <see cref="FixChaosMixesPlugIn095D"/>.
-    /// </summary>
-    FixChaosMixes095d = 44,
-
-    /// <summary>
-    /// The version of the <see cref="FixChaosMixesPlugInSeason6"/>.
-    /// </summary>
-    FixChaosMixesSeason6 = 45,
-
-    /// <summary>
-    /// The version of the <see cref="FixItemOptionsAndAttackSpeedPlugIn075"/>.
-    /// </summary>
-    FixItemOptionsAndAttackSpeed075 = 46,
-
-    /// <summary>
-    /// The version of the <see cref="FixItemOptionsAndAttackSpeedPlugIn095D"/>.
-    /// </summary>
-    FixItemOptionsAndAttackSpeed095d = 47,
-
-    /// <summary>
-    /// The version of the <see cref="FixItemOptionsAndAttackSpeedPlugInSeason6"/>.
-    /// </summary>
-    FixItemOptionsAndAttackSpeedSeason6 = 48,
-
-    /// <summary>
-    /// The version of the <see cref="Updates.FixHorseFenrirOptionsSoulBarrierPlugIn"/>.
-    /// </summary>
-    FixHorseFenrirOptionsSoulBarrierPlugIn = 49,
-
-    /// <summary>
-    /// The version of the <see cref="FixCharStatsForceWavePlugIn075"/>.
-    /// </summary>
-    FixCharStatsForceWave075 = 50,
-
-    /// <summary>
-    /// The version of the <see cref="FixCharStatsForceWavePlugIn095D"/>.
-    /// </summary>
-    FixCharStatsForceWave095d = 51,
-
-    /// <summary>
-    /// The version of the <see cref="FixCharStatsForceWavePlugInSeason6"/>.
-    /// </summary>
-    FixCharStatsForceWaveSeason6 = 52,
-
-    /// <summary>
-    /// The version of the <see cref="FixDefenseCalcsPlugIn075"/>.
-    /// </summary>
-    FixDefenseCalcs075 = 53,
-
-    /// <summary>
-    /// The version of the <see cref="FixDefenseCalcsPlugIn095D"/>.
-    /// </summary>
-    FixDefenseCalcs095d = 54,
-
-    /// <summary>
-    /// The version of the <see cref="FixDefenseCalcsPlugInSeason6"/>.
-    /// </summary>
-    FixDefenseCalcsSeason6 = 55,
-
-    /// <summary>
-    /// The version of the <see cref="FixDamageCalcsPlugIn075"/>.
-    /// </summary>
-    FixDamageCalcs075 = 56,
-
-    /// <summary>
-    /// The version of the <see cref="FixDamageCalcsPlugIn095D"/>.
-    /// </summary>
-    FixDamageCalcs095d = 57,
-
-    /// <summary>
-    /// The version of the <see cref="FixDamageCalcsPlugInSeason6"/>.
-    /// </summary>
-    FixDamageCalcsSeason6 = 58,
-
-    /// <summary>
-    /// The version of the <see cref="FixEventItemsDropFromMonstersUpdatePlugInSeason6"/>.
-    /// </summary>
-    FixEventItemsDropFromMonstersSeason6 = 59,
-
-    /// <summary>
-    /// The version of the <see cref="FixEventItemsDropFromMonstersUpdatePlugIn095d"/>.
-    /// </summary>
-    FixEventItemsDropFromMonsters095d = 60,
-
-    /// The version of the <see cref="FixItemRequirementsPlugIn2"/>.
-    /// </summary>
-    FixItemRequirements2 = 61,
-
-    /// <summary>
-    /// The version of the <see cref="FixJeweleryPetsDamageCalcsPlugIn075"/>.
-    /// </summary>
-    FixJeweleryPetsDamageCalcs075 = 62,
-
-    /// <summary>
-    /// The version of the <see cref="FixJeweleryPetsDamageCalcsPlugIn095D"/>.
-    /// </summary>
-    FixJeweleryPetsDamageCalcs095d = 63,
-
-    /// <summary>
-    /// The version of the <see cref="FixJeweleryPetsDamageCalcsPlugInSeason6"/>.
-    /// </summary>
-    FixJeweleryPetsDamageCalcsSeason6 = 64,
->>>>>>> 8252cca3
+    FixSleepSkillSeason6 = 65,
 }