﻿// <copyright file="CreateItemChatCommandPlugIn.cs" company="MUnique">
// Licensed under the MIT License. See LICENSE file in the project root for full license information.
// </copyright>

namespace MUnique.OpenMU.GameLogic.PlugIns.ChatCommands
{
    using System;
    using System.Linq;
    using System.Runtime.InteropServices;
    using Microsoft.Extensions.Logging;
    using MUnique.OpenMU.DataModel.Configuration.Items;
    using MUnique.OpenMU.DataModel.Entities;
    using MUnique.OpenMU.PlugIns;

    /// <summary>
    /// A chat command plugin which handles item creation command.
    /// </summary>
    /// <remarks>
    /// This should be deactivated by default or limited to game masters.
    /// </remarks>
    [Guid("ABFE2440-E765-4F17-A588-BD9AE3799887")]
    [PlugIn("Create Item chat command", "Handles the chat command '/create'")]
    [ChatCommandHelp(Command, typeof(Arguments), MinimumStatus)]
    public class CreateItemChatCommandPlugIn : IChatCommandPlugIn
    {
        private const string Command = "/item";

        private const CharacterStatus MinimumStatus = CharacterStatus.GameMaster;

        /// <inheritdoc />
        public CharacterStatus MinCharacterStatusRequirement => MinimumStatus;

        /// <inheritdoc />
        public string Key => Command;

        /// <inheritdoc />
        public void HandleCommand(Player player, string command)
        {
            using var logScope = player.Logger.BeginScope(this.GetType());
            var dropCoordinates = player.CurrentMap.Terrain.GetRandomCoordinate(player.Position, 1);
            try
            {
                var arguments = command.ParseArguments<Arguments>();
                var item = CreateItem(player, arguments);
                var droppedItem = new DroppedItem(item, dropCoordinates, player.CurrentMap, player);
                player.CurrentMap.Add(droppedItem);
                player.ShowMessage($"[GM][/item] {item} created");
            }
            catch (ArgumentException ex)
            {
                player.ShowMessage(ex.Message);
            }
            catch (Exception ex)
            {
                player.Logger.LogError(ex, "Unexpected error handling the chat command '{command}'.", command);
            }
        }

        private static Item CreateItem(Player player, Arguments arguments)
        {
            var item = new TemporaryItem();
            var itemDefinition = player.GameContext.Configuration.Items.FirstOrDefault(def => def.Group == arguments.Group && def.Number == arguments.Number);
<<<<<<< HEAD
            if (itemDefinition is null)
=======

            if (itemDefinition == null)
>>>>>>> 84a396ce
            {
                throw new ArgumentException($"[GM][/item] {arguments.Group} {arguments.Number} does not exists");
            }

            if (arguments.Level > itemDefinition.MaximumItemLevel)
            {
                throw new ArgumentException($"[GM][/item] Level cannot be greater than {itemDefinition.MaximumItemLevel}");
            }

            item.Definition = itemDefinition;
            item.Level = arguments.Level;
            item.Durability = itemDefinition.Durability;
            item.HasSkill = itemDefinition.Skill != null && arguments.Skill;

            if (arguments.Opt > 0)
            {
                var optionLink = new ItemOptionLink
                {
                    ItemOption = item.Definition.PossibleItemOptions.SelectMany(o => o.PossibleOptions)
                        .First(o => o.OptionType == ItemOptionTypes.Option),
                    Level = arguments.Opt,
                };
                item.ItemOptions.Add(optionLink);
            }

            if (arguments.Luck)
            {
                var optionLink = new ItemOptionLink
                {
                    ItemOption = item.Definition.PossibleItemOptions.SelectMany(o => o.PossibleOptions)
                        .First(o => o.OptionType == ItemOptionTypes.Luck),
                };
                item.ItemOptions.Add(optionLink);
            }

            if (arguments.Exc > 0)
            {
                var excellentOptions = item.Definition.PossibleItemOptions.SelectMany(o => o.PossibleOptions)
                    .Where(o => o.OptionType == ItemOptionTypes.Excellent)
                    .Where(o => (o.Number & arguments.Exc) > 0);
                var appliedOptions = 0;

                excellentOptions.ForEach(option =>
                {
                    var optionLink = new ItemOptionLink
                    {
                        ItemOption = option,
                    };
                    item.ItemOptions.Add(optionLink);
                    appliedOptions++;
                });

                // every excellent item has skill (if is in item definition)
                if (appliedOptions > 0 && itemDefinition.Skill != null)
                {
                    item.HasSkill = true;
                }
            }

            if (arguments.Ancient > 0
                && item.Definition.PossibleItemSetGroups.FirstOrDefault(set => set.AncientSetDiscriminator == arguments.Ancient) is { } ancientSet
                && ancientSet.Items.FirstOrDefault(i => i.ItemDefinition == item.Definition) is { } itemOfItemSet)
            {
                var optionLink = new ItemOptionLink
                {
                    ItemOption = itemOfItemSet.BonusOption,
                    Level = arguments.AncientBonusLevel,
                };
                item.ItemOptions.Add(optionLink);
                item.ItemSetGroups.Add(ancientSet);
            }

            item.SocketCount = item.Definition.MaximumSockets;

            return item;
        }

        private class Arguments : ArgumentsBase
        {
            [Argument("g")]
            public byte Group { get; set; }

            [Argument("n")]
            public short Number { get; set; }

            [Argument("l", false)]
            public byte Level { get; set; }

            [Argument("e", false)]
            public byte Exc { get; set; }

            [Argument("s", false)]
            public bool Skill { get; set; }

            [Argument("lu", false)]
            public bool Luck { get; set; }

            [Argument("o", false)]
            public byte Opt { get; set; }

            /// <summary>
            /// Gets or sets the ancient set discriminator.
            /// When 0, it's not an ancient.
            /// When 1, the first ancient type of an item is applied; When 2, the second, if available.
            /// Example for a Dragon Set item: 1 will be Hyon, 2 will be Vicious..
            /// </summary>
            [Argument("a", false)]
            [ValidValues("0", "1", "2")]
            public byte Ancient { get; set; }

            /// <summary>
            /// Gets or sets the ancient bonus option; Should be 1 or 2. Only applies, when <see cref="Ancient"/> is bigger than 0.
            /// </summary>
            [Argument("abl", false)]
            [ValidValues("1", "2")]
            public byte AncientBonusLevel { get; set; } = 1;
        }
    }
}<|MERGE_RESOLUTION|>--- conflicted
+++ resolved
@@ -60,19 +60,15 @@
         {
             var item = new TemporaryItem();
             var itemDefinition = player.GameContext.Configuration.Items.FirstOrDefault(def => def.Group == arguments.Group && def.Number == arguments.Number);
-<<<<<<< HEAD
+
             if (itemDefinition is null)
-=======
-
-            if (itemDefinition == null)
->>>>>>> 84a396ce
             {
-                throw new ArgumentException($"[GM][/item] {arguments.Group} {arguments.Number} does not exists");
+                throw new ArgumentException($"[GM][/item] {arguments.Group} {arguments.Number} does not exist.");
             }
 
             if (arguments.Level > itemDefinition.MaximumItemLevel)
             {
-                throw new ArgumentException($"[GM][/item] Level cannot be greater than {itemDefinition.MaximumItemLevel}");
+                throw new ArgumentException($"[GM][/item] Level cannot be greater than {itemDefinition.MaximumItemLevel}.");
             }
 
             item.Definition = itemDefinition;
