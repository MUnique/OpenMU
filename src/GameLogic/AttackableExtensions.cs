--- conflicted
+++ resolved
@@ -347,13 +347,8 @@
             return false;
         }
 
-<<<<<<< HEAD
         var resistance = target.Attributes[modifier];
         if (resistance >= 255 || !Rand.NextRandomBool(1 / (resistance + 1)))
-=======
-        var normalizedResistance = NormalizeElementalResistance(target.Attributes[modifier]);
-        if (normalizedResistance >= 1.0 || !Rand.NextRandomBool(1.0 - normalizedResistance))
->>>>>>> 26e90c93
         {
             return false;
         }
@@ -397,13 +392,8 @@
             return false;
         }
 
-<<<<<<< HEAD
         var resistance = target.Attributes[modifier];
         if (resistance >= 255 || !Rand.NextRandomBool(1 / (resistance + 1)))
-=======
-        var normalizedResistance = NormalizeElementalResistance(target.Attributes[modifier]);
-        if (normalizedResistance >= 1.0 || !Rand.NextRandomBool(1.0 - normalizedResistance))
->>>>>>> 26e90c93
         {
             return false;
         }
