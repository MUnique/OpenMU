﻿// <copyright file="AttackableNpcBase.cs" company="MUnique">
// Licensed under the MIT License. See LICENSE file in the project root for full license information.
// </copyright>

namespace MUnique.OpenMU.GameLogic.NPC;

using System.Diagnostics;
using System.Threading;
using MUnique.OpenMU.AttributeSystem;
using MUnique.OpenMU.GameLogic.Attributes;
using MUnique.OpenMU.GameLogic.PlugIns;
using MUnique.OpenMU.GameLogic.Views.World;
using MUnique.OpenMU.Pathfinding;
using MUnique.OpenMU.Persistence;
using MUnique.OpenMU.PlugIns;

/// <summary>
/// An abstract base class for an <see cref="IAttackable"/> <see cref="NonPlayerCharacter"/>.
/// </summary>
public abstract class AttackableNpcBase : NonPlayerCharacter, IAttackable
{
    private readonly IEventStateProvider? _eventStateProvider;
    private readonly IDropGenerator _dropGenerator;
    private readonly PlugInManager _plugInManager;
    private int _health;

    /// <summary>
    /// Initializes a new instance of the <see cref="AttackableNpcBase" /> class.
    /// </summary>
    /// <param name="spawnInfo">The spawn information.</param>
    /// <param name="stats">The stats.</param>
    /// <param name="map">The map.</param>
    /// <param name="eventStateProvider">The event state provider.</param>
    /// <param name="dropGenerator">The drop generator.</param>
    /// <param name="plugInManager">The plug in manager.</param>
    protected AttackableNpcBase(MonsterSpawnArea spawnInfo, MonsterDefinition stats, GameMap map, IEventStateProvider? eventStateProvider, IDropGenerator dropGenerator, PlugInManager plugInManager)
        : base(spawnInfo, stats, map)
    {
        this._eventStateProvider = eventStateProvider;
        this._dropGenerator = dropGenerator;
        this._plugInManager = plugInManager;
        this.MagicEffectList = new MagicEffectsList(this);
        this.Attributes = new MonsterAttributeHolder(this);
    }

    /// <summary>
    /// Occurs when this instance died.
    /// </summary>
    public event EventHandler<DeathInformation>? Died;

    /// <inheritdoc />
    public IAttributeSystem Attributes { get; }

    /// <inheritdoc />
    public MagicEffectsList MagicEffectList { get; }

    /// <inheritdoc />
    public bool IsAlive { get; private set; }

    /// <summary>
    /// Gets a value indicating whether this <see cref="IAttackable" /> is currently teleporting and can't be directly targeted.
    /// It can still receive damage, if the teleport target coordinates are within an target skill area for area attacks.
    /// </summary>
    /// <value>
    ///   <c>true</c> if teleporting; otherwise, <c>false</c>.
    /// </value>
    /// <remarks>Teleporting for monsters or npcs is not implemented yet.</remarks>
    public bool IsTeleporting => false;

    /// <inheritdoc />
    public DeathInformation? LastDeath { get; protected set; }

    /// <inheritdoc/>
    public override Point Position
    {
        get => base.Position;
        set
        {
            if (base.Position != value)
            {
                base.Position = value;
                this._plugInManager?.GetPlugInPoint<IAttackableMovedPlugIn>()?.AttackableMoved(this);
            }
        }
    }

    /// <summary>
    /// Gets or sets the current health.
    /// </summary>
    public int Health
    {
        get => Math.Max(this._health, 0);
        set => this._health = value;
    }

    private bool ShouldRespawn => this.SpawnArea.SpawnTrigger == SpawnTrigger.Automatic
                                  || (this.SpawnArea.SpawnTrigger == SpawnTrigger.AutomaticDuringEvent && (this._eventStateProvider?.IsEventRunning ?? false))
                                  || (this.SpawnArea.SpawnTrigger == SpawnTrigger.AutomaticDuringWave && (this._eventStateProvider?.IsSpawnWaveActive(this.SpawnArea.WaveNumber) ?? false));

    /// <inheritdoc />
    public async ValueTask<HitInfo?> AttackByAsync(IAttacker attacker, SkillEntry? skill, bool isCombo, double damageFactor = 1.0, bool? isStreakFinalHit = null)
    {
        if (this.Definition.ObjectKind == NpcObjectKind.Guard)
        {
            return null;
        }

        var hitInfo = await attacker.CalculateDamageAsync(this, skill, isCombo, damageFactor).ConfigureAwait(false);

        if (skill?.Skill is not { } attackSkill || attackSkill.DamageType != DamageType.Fenrir)
        {
            attacker.ApplyAmmunitionConsumption(hitInfo);
        }

<<<<<<< HEAD
        var hitInfo = await attacker.CalculateDamageAsync(this, skill, isCombo, damageFactor).ConfigureAwait(false);
        await this.HitAsync(hitInfo, attacker, skill?.Skill, isStreakFinalHit).ConfigureAwait(false);
=======
        await this.HitAsync(hitInfo, attacker, skill?.Skill).ConfigureAwait(false);

>>>>>>> 6b9ff419
        if (hitInfo.HealthDamage > 0)
        {
            if (this.Attributes[Stats.IsAsleep] > 0)
            {
                await this.MagicEffectList.ClearAllEffectsProducingSpecificStatAsync(Stats.IsAsleep).ConfigureAwait(false);
            }

            if (attacker is Player player)
            {
                await player.AfterHitTargetAsync().ConfigureAwait(false);
            }

            if (attacker as IPlayerSurrogate is { } playerSurrogate)
            {
                await playerSurrogate.Owner.AfterHitTargetAsync().ConfigureAwait(false);
            }
        }

        return hitInfo;
    }

    /// <inheritdoc />
    public abstract ValueTask ReflectDamageAsync(IAttacker reflector, uint damage);

    /// <inheritdoc />
    public abstract ValueTask ApplyPoisonDamageAsync(IAttacker initialAttacker, uint damage);

    /// <inheritdoc/>
    public ValueTask KillInstantlyAsync()
    {
        throw new NotImplementedException();
    }

    /// <inheritdoc/>
    public override void Initialize()
    {
        base.Initialize();
        this.Health = this.SpawnArea.MaximumHealthOverride ?? (int)this.Attributes[Stats.MaximumHealth];
        this.IsAlive = true;
    }

    /// <inheritdoc/>
    protected override void Dispose(bool managed)
    {
        if (managed)
        {
            this.Died = null;
            this.IsAlive = false;
        }

        base.Dispose(managed);
    }

    /// <summary>
    /// Called when the object is removed from the map.
    /// </summary>
    protected virtual void OnRemoveFromMap()
    {
        // can be overwritten to do additional stuff.
    }

    /// <summary>
    /// Hits this instance with the specified hit information.
    /// </summary>
    /// <param name="hitInfo">The hit information.</param>
    /// <param name="attacker">The attacker.</param>
    /// <param name="skill">The skill.</param>
    /// <param name="isFinalStreakHit">
    ///     Not <c>null</c> when it's a rage fighter multiple hit skill:
    ///     <c>true</c>, if it's the final hit;
    ///     <c>false</c>, for other hits.
    /// </param>
    protected async ValueTask HitAsync(HitInfo hitInfo, IAttacker attacker, Skill? skill, bool? isFinalStreakHit = null)
    {
        if (!this.IsAlive)
        {
            return;
        }

        var killed = this.TryHit(hitInfo.HealthDamage + hitInfo.ShieldDamage, attacker);

        var player = this.GetHitNotificationTarget(attacker);
        if (player is not null)
        {
            if (isFinalStreakHit.HasValue)
            {
                hitInfo.Attributes |= DamageAttributes.RageFighterStreakHit;

                if (isFinalStreakHit.Value || killed)
                {
                    hitInfo.Attributes |= DamageAttributes.RageFighterStreakFinalHit;
                }
            }

            await player.InvokeViewPlugInAsync<IShowHitPlugIn>(p => p.ShowHitAsync(this, hitInfo)).ConfigureAwait(false);
            player.GameContext.PlugInManager.GetPlugInPoint<IAttackableGotHitPlugIn>()?.AttackableGotHit(this, attacker, hitInfo);
        }

        if (killed)
        {
            this.LastDeath = new DeathInformation(attacker.Id, attacker.GetName(), hitInfo, skill?.Number ?? 0);
            await this.OnDeathAsync(attacker).ConfigureAwait(false);
            this.Died?.Invoke(this, this.LastDeath);
            if (!this.ShouldRespawn)
            {
                await this.RemoveFromMapAndDisposeAsync().ConfigureAwait(false);
            }
        }
    }

    /// <summary>
    /// Gets the target of a hit notification.
    /// </summary>
    /// <param name="attacker">The attacker.</param>
    /// <returns>The target player of a hit notification.</returns>
    protected virtual Player? GetHitNotificationTarget(IAttacker attacker)
    {
        return attacker as Player ?? (attacker as IPlayerSurrogate)?.Owner;
    }

    /// <summary>
    /// Registers the hit.
    /// </summary>
    /// <param name="attacker">The attacker.</param>
    protected virtual void RegisterHit(IAttacker attacker)
    {
        // can be overwritten
    }

    /// <summary>
    /// Called when this instance died.
    /// </summary>
    /// <param name="attacker">The attacker which killed this instance.</param>
    protected virtual async ValueTask OnDeathAsync(IAttacker attacker)
    {
        if (this.ShouldRespawn)
        {
            _ = Task.Run(async () =>
            {
                try
                {
                    await Task.Delay(this.Definition.RespawnDelay).ConfigureAwait(false);
                    await this.RespawnAsync().ConfigureAwait(false);
                }
                catch (Exception ex)
                {
                    Debug.Fail($"Unexpected error during respawning the attackable npc {this}: {ex}", ex.StackTrace);
                }
            });
        }

        await this.ForEachWorldObserverAsync<IObjectGotKilledPlugIn>(p => p.ObjectGotKilledAsync(this, attacker), true).ConfigureAwait(false);

        var player = this.GetHitNotificationTarget(attacker);
        if (player is { })
        {
            int exp = await (player.Party?.DistributeExperienceAfterKillAsync(this, player) ?? player.AddExpAfterKillAsync(this)).ConfigureAwait(false);
            if (attacker == player)
            {
                await player.AfterKilledMonsterAsync().ConfigureAwait(false);
            }

            if (player.GameContext.PlugInManager.GetPlugInPoint<IAttackableGotKilledPlugIn>() is { } plugInPoint)
            {
                await plugInPoint.AttackableGotKilledAsync(this, attacker).ConfigureAwait(false);
            }

            if (player.SelectedCharacter!.State > HeroState.Normal)
            {
                player.SelectedCharacter.StateRemainingSeconds -= (int)this.Attributes[Stats.Level];
            }

            _ = this.DropItemDelayedAsync(player, exp); // don't wait for completion.
        }
    }

    private async ValueTask RemoveFromMapAndDisposeAsync()
    {
        await this.CurrentMap.RemoveAsync(this).ConfigureAwait(false);
        this.Dispose();
        this.OnRemoveFromMap();
    }

    /// <summary>
    /// Respawns this instance on the map.
    /// </summary>
    private async ValueTask RespawnAsync()
    {
        try
        {
            if (!this.ShouldRespawn)
            {
                await this.RemoveFromMapAndDisposeAsync().ConfigureAwait(false);
                return;
            }

            this.Initialize();
            await this.CurrentMap.RespawnAsync(this).ConfigureAwait(false);
            this.OnSpawn();
        }
        catch (Exception ex)
        {
            Debug.Fail(ex.Message, ex.StackTrace);
        }
    }

    private bool TryHit(uint damage, IAttacker attacker)
    {
        if (damage > 0)
        {
            this.RegisterHit(attacker);
        }

        if (damage >= this.Health)
        {
            this.IsAlive = false;
            this.Health = 0;
            return true;
        }

        try
        {
            Interlocked.Add(ref this._health, -(int)damage);
            return false;
        }
        catch
        {
            return false;
        }
    }

    private async ValueTask HandleMoneyDropAsync(uint amount, Player killer)
    {
        // We don't drop money in Devil Square, etc.
        var shouldDropMoney = killer.GameContext.Configuration.ShouldDropMoney && killer.CurrentMiniGame is null;
        if (!shouldDropMoney)
        {
            var party = killer.Party;
            if (party is null)
            {
                killer.TryAddMoney((int)amount);
            }
            else
            {
                await party.DistributeMoneyAfterKillAsync(this, killer, amount).ConfigureAwait(false);
            }

            return;
        }

        var droppedMoney = new DroppedMoney((uint)(amount * killer.Attributes![Stats.MoneyAmountRate]), this.Position, this.CurrentMap);
        await this.CurrentMap.AddAsync(droppedMoney).ConfigureAwait(false);
    }

    private async ValueTask DropItemAsync(int exp, Player killer)
    {
        var (generatedItems, droppedMoney) = await this._dropGenerator.GenerateItemDropsAsync(this.Definition, exp, killer).ConfigureAwait(false);
        if (droppedMoney > 0)
        {
            await this.HandleMoneyDropAsync(droppedMoney.Value, killer).ConfigureAwait(false);
        }

        var firstItem = !droppedMoney.HasValue;
        foreach (var item in generatedItems)
        {
            Point dropCoordinates;
            if (firstItem)
            {
                dropCoordinates = this.Position;
                firstItem = false;
            }
            else
            {
                dropCoordinates = this.CurrentMap.Terrain.GetRandomCoordinate(this.Position, 4);
            }

            var owners = killer.Party?.PartyList.AsEnumerable() ?? killer.GetAsEnumerable();
            var droppedItem = new DroppedItem(item, dropCoordinates, this.CurrentMap, null, owners);
            await this.CurrentMap.AddAsync(droppedItem).ConfigureAwait(false);
        }
    }

    private async ValueTask DropItemDelayedAsync(Player player, int gainedExp)
    {
        try
        {
            await Task.Delay(1000).ConfigureAwait(false);
            await this.DropItemAsync(gainedExp, player).ConfigureAwait(false);
        }
        catch (Exception ex)
        {
            player.Logger.LogDebug(ex, "Dropping an item failed after killing '{this}': {ex}", this, ex);
        }
    }
}<|MERGE_RESOLUTION|>--- conflicted
+++ resolved
@@ -112,13 +112,8 @@
             attacker.ApplyAmmunitionConsumption(hitInfo);
         }
 
-<<<<<<< HEAD
-        var hitInfo = await attacker.CalculateDamageAsync(this, skill, isCombo, damageFactor).ConfigureAwait(false);
         await this.HitAsync(hitInfo, attacker, skill?.Skill, isStreakFinalHit).ConfigureAwait(false);
-=======
-        await this.HitAsync(hitInfo, attacker, skill?.Skill).ConfigureAwait(false);
-
->>>>>>> 6b9ff419
+
         if (hitInfo.HealthDamage > 0)
         {
             if (this.Attributes[Stats.IsAsleep] > 0)
