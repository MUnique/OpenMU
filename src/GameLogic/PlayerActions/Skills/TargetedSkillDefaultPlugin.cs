--- conflicted
+++ resolved
@@ -1,4 +1,4 @@
-﻿// <copyright file="TargetedSkillDefaultPlugin.cs" company="MUnique">
+// <copyright file="TargetedSkillDefaultPlugin.cs" company="MUnique">
 // Licensed under the MIT License. See LICENSE file in the project root for full license information.
 // </copyright>
 
@@ -132,11 +132,8 @@
                 defaultDefinition = mappedDefinition;
             }
 
-<<<<<<< HEAD
             var summonPlugin = player.GameContext.PlugInManager.GetPlugIn<ISummonConfigurationPlugIn>();
-=======
-            var summonPlugin = player.GameContext.PlugInManager.GetPlugInPoint<ISummonConfigurationPlugIn>();
->>>>>>> 52c75380
+
             var monsterDefinition = summonPlugin?.CreateSummonMonsterDefinition(player, skill, defaultDefinition) ?? defaultDefinition;
 
             if (monsterDefinition is not null)
