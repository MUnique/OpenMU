﻿// <copyright file="HitAction.cs" company="MUnique">
// Licensed under the MIT License. See LICENSE file in the project root for full license information.
// </copyright>

namespace MUnique.OpenMU.GameLogic.PlayerActions;

using MUnique.OpenMU.GameLogic.Attributes;
using MUnique.OpenMU.GameLogic.Views.World;

/// <summary>
/// Action to hit targets without a skill with pure melee damage.
/// </summary>
public class HitAction
{
    private const double MaximumElementalResistance = 255.0;

    /// <summary>
    /// Hits the specified target by the specified player.
    /// </summary>
    /// <param name="player">The player.</param>
    /// <param name="target">The target.</param>
    /// <param name="attackAnimation">The attack animation.</param>
    /// <param name="lookingDirection">The looking direction.</param>
    public async ValueTask HitAsync(Player player, IAttackable target, byte attackAnimation, Direction lookingDirection)
    {
        if (player.Attributes is not { } attributes)
        {
            return;
        }

        if (attributes[Stats.IsStunned] > 0)
        {
            player.Logger.LogWarning($"Probably Hacker - player {player} is attacking in stunned state");
            return;
        }

        if (player.IsAtSafezone())
        {
            player.Logger.LogWarning($"Probably Hacker - player {player} is attacking from safezone");
            return;
        }

        if (target.IsAtSafezone())
        {
            return;
        }

        if (target is IObservable targetAsObservable)
        {
            using var readerLock = await targetAsObservable.ObserverLock.ReaderLockAsync();
            if (!targetAsObservable.Observers.Contains(player))
            {
                // Target out of range
                return;
            }
        }

        player.Rotation = lookingDirection;
        await target.AttackByAsync(player, null, false).ConfigureAwait(false);
        if (player.Attributes?[Stats.TransformationSkin] is { } skin and not 0
            && await this.ApplySkinnedMonstersSkillAsync(player, target, (short)skin).ConfigureAwait(false) is var (skill, effectApplied))
        {
            await player.ForEachWorldObserverAsync<IShowSkillAnimationPlugIn>(p => p.ShowSkillAnimationAsync(player, target, skill, effectApplied), true).ConfigureAwait(false);
            return;
        }

        await player.ForEachWorldObserverAsync<IShowAnimationPlugIn>(p => p.ShowAnimationAsync(player, attackAnimation, target, lookingDirection), false).ConfigureAwait(false);
    }

    private async ValueTask<(Skill Skill, bool EffectApplied)?> ApplySkinnedMonstersSkillAsync(Player player, IAttackable target, short skin)
    {
        var effectApplied = false;
        if (player.GameContext.Configuration.Monsters.FirstOrDefault(m => m.Number == skin)?.AttackSkill
            is not { ElementalModifierTarget: not null } skill)
        {
            return null;
        }

        var modifier = skill.ElementalModifierTarget!;
<<<<<<< HEAD
        var resistance = target.Attributes[modifier];
        if (resistance >= 255 || !Rand.NextRandomBool(1 / (resistance + 1)))
=======
        var normalizedResistance = NormalizeElementalResistance(target.Attributes[modifier]);
        if (normalizedResistance >= 1.0 || !Rand.NextRandomBool(1.0 - normalizedResistance))
>>>>>>> 26e90c93
        {
            return (skill, effectApplied);
        }

        // Currently, we just support one effect for monsters.
        // E.g. Poison for Poison Bull Fighters.
        if (skill.MagicEffectDef is { Duration: not null } effectDefinition
            && !target.MagicEffectList.ActiveEffects.ContainsKey(effectDefinition.Number)
            && effectDefinition.PowerUpDefinitions.FirstOrDefault() is { Boost: not null } powerUpDef)
        {
            var powerUp = target.Attributes.CreateElement(powerUpDef);
            var powerUpDuration = target.Attributes.CreateDurationElement(effectDefinition.Duration);
            var magicEffect = powerUpDef.TargetAttribute == Stats.IsPoisoned
                ? new PoisonMagicEffect(powerUp, effectDefinition, TimeSpan.FromSeconds(powerUpDuration.Value), player, target)
                : new MagicEffect(powerUp, effectDefinition, TimeSpan.FromSeconds(powerUpDuration.Value));
            await target.MagicEffectList.AddEffectAsync(magicEffect).ConfigureAwait(false);
            effectApplied = true;
        }

        if (modifier == Stats.LightningResistance)
        {
            await target.MoveRandomlyAsync().ConfigureAwait(false);
        }

        return (skill, effectApplied);
    }

    private static double NormalizeElementalResistance(double resistance)
    {
        return Math.Min(1.0, Math.Max(0.0, resistance / MaximumElementalResistance));
    }
}<|MERGE_RESOLUTION|>--- conflicted
+++ resolved
@@ -77,13 +77,8 @@
         }
 
         var modifier = skill.ElementalModifierTarget!;
-<<<<<<< HEAD
         var resistance = target.Attributes[modifier];
         if (resistance >= 255 || !Rand.NextRandomBool(1 / (resistance + 1)))
-=======
-        var normalizedResistance = NormalizeElementalResistance(target.Attributes[modifier]);
-        if (normalizedResistance >= 1.0 || !Rand.NextRandomBool(1.0 - normalizedResistance))
->>>>>>> 26e90c93
         {
             return (skill, effectApplied);
         }
