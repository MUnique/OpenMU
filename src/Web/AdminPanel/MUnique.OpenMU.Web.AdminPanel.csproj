--- conflicted
+++ resolved
@@ -44,13 +44,6 @@
     <ProjectReference Include="..\Shared\MUnique.OpenMU.Web.Shared.csproj" />
   </ItemGroup>
 
-<<<<<<< HEAD
-
-  <ItemGroup Condition="'$(ci)'!='true'">
-    <PackageReference Include="BuildWebCompiler2022" Version="1.14.10" />
-  </ItemGroup>
-
-
   <ItemGroup>
     <EmbeddedResource Update="Properties\Resources.resx">
       <Generator>ResXFileCodeGenerator</Generator>
@@ -64,45 +57,10 @@
       <DependentUpon>Resources.resx</DependentUpon>
     </Compile>
   </ItemGroup>
-
   <ItemGroup>
-    <Content Update="wwwroot\css\open-iconic\font\css\open-iconic-bootstrap.min.css">
-      <CopyToOutputDirectory>PreserveNewest</CopyToOutputDirectory>
-    </Content>
-    <Content Update="wwwroot\css\open-iconic\font\fonts\open-iconic.eot">
-      <CopyToOutputDirectory>PreserveNewest</CopyToOutputDirectory>
-    </Content>
-    <Content Update="wwwroot\css\open-iconic\font\fonts\open-iconic.otf">
-      <CopyToOutputDirectory>PreserveNewest</CopyToOutputDirectory>
-    </Content>
-    <Content Update="wwwroot\css\open-iconic\font\fonts\open-iconic.svg">
-      <CopyToOutputDirectory>PreserveNewest</CopyToOutputDirectory>
-    </Content>
-    <Content Update="wwwroot\css\open-iconic\font\fonts\open-iconic.ttf">
-      <CopyToOutputDirectory>PreserveNewest</CopyToOutputDirectory>
-    </Content>
-    <Content Update="wwwroot\css\open-iconic\font\fonts\open-iconic.woff">
-      <CopyToOutputDirectory>PreserveNewest</CopyToOutputDirectory>
-    </Content>
-    <Content Update="wwwroot\css\site.css">
-      <CopyToOutputDirectory>PreserveNewest</CopyToOutputDirectory>
-    </Content>
-    <Content Update="wwwroot\css\site.min.css">
-      <CopyToOutputDirectory>PreserveNewest</CopyToOutputDirectory>
-    </Content>
+    <Folder Include="Components\ItemEdit\" />
   </ItemGroup>
 
-
-  <ItemGroup>
-    <ProjectReference Include="..\SourceGenerators\MUnique.OpenMU.SourceGenerators.csproj" OutputItemType="Analyzer" ReferenceOutputAssembly="false" />
-  </ItemGroup>
-
-
-  <ItemGroup>
-    <Folder Include="wwwroot\js\" />
-  </ItemGroup> 
-
-=======
   <Target Name="FixNetSdkDiscoverAssetsBug" BeforeTargets="ResolveBuildCompressedStaticWebAssetsConfiguration">
     <!-- Workaround for:
    The "DiscoverPrecompressedAssets" task failed unexpectedly.
@@ -120,5 +78,4 @@
       <StaticWebAsset Include="@(_StaticWebAsset-&gt;Distinct())" />
     </ItemGroup>
   </Target>
->>>>>>> 5e146850
 </Project>