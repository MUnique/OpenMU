--- conflicted
+++ resolved
@@ -15,12 +15,7 @@
     [PlugIn("Character walk handler", "Packet handler for walk packets.")]
     [Guid("9FD41038-39D9-4D3D-A1DD-A87DB6388248")]
     [MinimumClient(0, 75, ClientLanguage.Invariant)]
-<<<<<<< HEAD
-    internal class CharacterWalkHandlerPlugIn075 : CharacterMoveBaseHandlerPlugIn
-=======
-    [MaximumClient(0, 89, ClientLanguage.Invariant)]
     internal class CharacterWalkHandlerPlugIn075 : CharacterWalkBaseHandlerPlugIn
->>>>>>> 50c7c4d7
     {
         /// <inheritdoc/>
         public override byte Key => WalkRequest075.Code;
