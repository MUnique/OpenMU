﻿// <copyright file="CharacterWalkHandlerPlugIn.cs" company="MUnique">
// Licensed under the MIT License. See LICENSE file in the project root for full license information.
// </copyright>

namespace MUnique.OpenMU.GameServer.MessageHandler
{
    using System.Runtime.InteropServices;
    using MUnique.OpenMU.GameLogic.Views.World;
    using MUnique.OpenMU.Network.Packets.ClientToServer;
    using MUnique.OpenMU.Network.PlugIns;
    using MUnique.OpenMU.PlugIns;

    /// <summary>
    /// Packet handler for walk packets.
    /// </summary>
    [PlugIn("Character walk handler", "Packet handler for walk packets.")]
    [Guid("19056DEB-4321-4D25-8615-EE49A453DF03")]
<<<<<<< HEAD
    [MinimumClient(1, 0, ClientLanguage.Invariant)]
    internal class CharacterWalkHandlerPlugIn : CharacterMoveBaseHandlerPlugIn
=======
    [MinimumClient(0, 97, ClientLanguage.Invariant)]
    internal class CharacterWalkHandlerPlugIn : CharacterWalkBaseHandlerPlugIn
>>>>>>> 50c7c4d7
    {
        /// <inheritdoc/>
        public override byte Key => WalkRequest.Code;
    }
}<|MERGE_RESOLUTION|>--- conflicted
+++ resolved
@@ -15,13 +15,8 @@
     /// </summary>
     [PlugIn("Character walk handler", "Packet handler for walk packets.")]
     [Guid("19056DEB-4321-4D25-8615-EE49A453DF03")]
-<<<<<<< HEAD
     [MinimumClient(1, 0, ClientLanguage.Invariant)]
-    internal class CharacterWalkHandlerPlugIn : CharacterMoveBaseHandlerPlugIn
-=======
-    [MinimumClient(0, 97, ClientLanguage.Invariant)]
     internal class CharacterWalkHandlerPlugIn : CharacterWalkBaseHandlerPlugIn
->>>>>>> 50c7c4d7
     {
         /// <inheritdoc/>
         public override byte Key => WalkRequest.Code;
