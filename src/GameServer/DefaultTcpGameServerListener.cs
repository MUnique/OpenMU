--- conflicted
+++ resolved
@@ -73,17 +73,10 @@
             this.logger.LogInformation("Starting Server Listener, port {port}", port);
             this.listener = new TcpListener(IPAddress.Any, port);
             this.listener.Start();
-<<<<<<< HEAD
-            if (this.endPoint.ProxiedPort > 0)
-            {
-                port = this.endPoint.ProxiedPort;
-                this.logger.LogWarning("This GameServer {0} should be proxied to {1}", this.endPoint.NetworkPort, port);
-=======
             if (this.endPoint.AlternativePublishedPort > 0)
             {
                 port = this.endPoint.AlternativePublishedPort;
                 this.logger.LogWarning("GameServer endpoint of port {0} has registered an alternative public port of {1}.", this.endPoint.NetworkPort, port);
->>>>>>> 84a396ce
             }
 
             this.stateObserver.RegisterGameServer(this.gameServerInfo, new IPEndPoint(this.addressResolver.GetIPv4(), port));
